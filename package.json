{
<<<<<<< HEAD
    "name": "@polyipseity/obsidian",
    "version": "1.4.10",
=======
    "name": "obsidian",
    "version": "1.4.11",
>>>>>>> 60ae756e
    "description": "Type definitions for the latest Obsidian API (https://obsidian.md)",
    "keywords": ["obsdmd"],
    "homepage": "https://github.com/polyipseity/obsidian-api#readme",
    "repository": {
        "type": "git",
        "url": "git+https://github.com/polyipseity/obsidian-api.git"
    },
    "license": "MIT",
    "main": "",
    "types": "obsidian.d.ts",
    "dependencies": {
        "@types/codemirror": "5.60.8",
        "moment": "2.29.4"
    },
    "peerDependencies": {
        "@codemirror/state": "^6.0.0",
        "@codemirror/view": "^6.0.0"
    },
    "files": [
        "**/*.d.ts"
    ]
}<|MERGE_RESOLUTION|>--- conflicted
+++ resolved
@@ -1,11 +1,6 @@
 {
-<<<<<<< HEAD
     "name": "@polyipseity/obsidian",
-    "version": "1.4.10",
-=======
-    "name": "obsidian",
     "version": "1.4.11",
->>>>>>> 60ae756e
     "description": "Type definitions for the latest Obsidian API (https://obsidian.md)",
     "keywords": ["obsdmd"],
     "homepage": "https://github.com/polyipseity/obsidian-api#readme",
