{
<<<<<<< HEAD
    "name": "@polyipseity/obsidian",
    "version": "1.3.5",
=======
    "name": "obsidian",
    "version": "1.4.0",
>>>>>>> 90517f4f
    "description": "Type definitions for the latest Obsidian API (https://obsidian.md)",
    "keywords": ["obsdmd"],
    "homepage": "https://github.com/polyipseity/obsidian-api#readme",
    "repository": {
        "type": "git",
        "url": "git+https://github.com/polyipseity/obsidian-api.git"
    },
    "license": "MIT",
    "main": "",
    "types": "obsidian.d.ts",
    "dependencies": {
        "@types/codemirror": "5.60.8",
        "moment": "2.29.4"
    },
    "peerDependencies": {
        "@codemirror/state": "^6.0.0",
        "@codemirror/view": "^6.0.0"
    },
    "files": [
        "**/*.d.ts"
    ]
}<|MERGE_RESOLUTION|>--- conflicted
+++ resolved
@@ -1,11 +1,6 @@
 {
-<<<<<<< HEAD
     "name": "@polyipseity/obsidian",
-    "version": "1.3.5",
-=======
-    "name": "obsidian",
     "version": "1.4.0",
->>>>>>> 90517f4f
     "description": "Type definitions for the latest Obsidian API (https://obsidian.md)",
     "keywords": ["obsdmd"],
     "homepage": "https://github.com/polyipseity/obsidian-api#readme",
