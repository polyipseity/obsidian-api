--- conflicted
+++ resolved
@@ -1,11 +1,6 @@
 {
-<<<<<<< HEAD
     "name": "@polyipseity/obsidian",
-    "version": "1.2.8",
-=======
-    "name": "obsidian",
     "version": "1.3.5",
->>>>>>> f86f9538
     "description": "Type definitions for the latest Obsidian API (https://obsidian.md)",
     "keywords": ["obsdmd"],
     "homepage": "https://github.com/polyipseity/obsidian-api#readme",
