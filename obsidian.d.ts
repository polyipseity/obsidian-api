--- conflicted
+++ resolved
@@ -1,4265 +1,4257 @@
-import { Extension, StateField } from '@codemirror/state';
-import { EditorView, ViewPlugin } from '@codemirror/view';
-import * as CodeMirror from 'codemirror';
-import * as Moment from 'moment';
-
-declare global {
-    interface HTMLElement extends Element {
-        /**
-         * @param listener - the callback to call when this node has been migrated to another window.
-         * @returns destroy - a function to remove the event handler to avoid memory leaks.
-         */
-        onWindowMigrated(this: HTMLElement, listener: (win: Window) => any): () => void;
-    }
-}
-/**
- * @public
- */
-export class AbstractTextComponent<T extends HTMLInputElement | HTMLTextAreaElement> extends ValueComponent<string> {
-    /**
-     * @public
-     */
-    inputEl: T;
-
-    /**
-     * @public
-     */
-    constructor(inputEl: T);
-    /**
-     * @public
-     */
-    setDisabled(disabled: boolean): this;
-    /**
-     * @public
-     */
-    getValue(): string;
-    /**
-     * @public
-     */
-    setValue(value: string): this;
-    /**
-     * @public
-     */
-    setPlaceholder(placeholder: string): this;
-    /**
-     * @public
-     */
-    onChanged(): void;
-    /**
-     * @public
-     */
-    onChange(callback: (value: string) => any): this;
-}
-
-/**
- * Adds an icon to the library
- * @param iconId - the icon ID
- * @param svgContent - the content of the SVG.
- * @public
- */
-export function addIcon(iconId: string, svgContent: string): void;
-
-/**
- * This is the API version of the app, which follows the release cycle of the desktop app.
- * Example: "0.13.21"
- * @public
- */
-export let apiVersion: string;
-
-/**
- * @public
- */
-export class App {
-
-    /** @public */
-    keymap: Keymap;
-    /** @public */
-    scope: Scope;
-
-    /** @public */
-    workspace: Workspace;
-
-    /** @public */
-    vault: Vault;
-    /** @public */
-    metadataCache: MetadataCache;
-
-    /** @public */
-    fileManager: FileManager;
-
-    /**
-     * The last known user interaction event, to help commands find out what modifier keys are pressed.
-     * @public
-     */
-    lastEvent: UserEvent | null;
-
-}
-
-/** @public */
-export function arrayBufferToBase64(buffer: ArrayBuffer): string;
-
-/** @public */
-export function arrayBufferToHex(data: ArrayBuffer): string;
-
-/** @public */
-export function base64ToArrayBuffer(base64: string): ArrayBuffer;
-
-/**
- * @public
- */
-export abstract class BaseComponent {
-    /** @public */
-    disabled: boolean;
-    /**
-     * Facilitates chaining
-     * @public
-     */
-    then(cb: (component: this) => any): this;
-    /**
-     * @public
-     */
-    setDisabled(disabled: boolean): this;
-}
-
-/**
- * @public
- */
-export interface BlockCache extends CacheItem {
-    /** @public */
-    id: string;
-}
-
-/**
- * @public
- */
-export interface BlockSubpathResult extends SubpathResult {
-    /**
-     * @public
-     */
-    type: 'block';
-    /**
-     * @public
-     */
-    block: BlockCache;
-    /**
-     * @public
-     */
-    list?: ListItemCache;
-}
-
-/**
- * @public
- */
-export class ButtonComponent extends BaseComponent {
-    /**
-     * @public
-     */
-    buttonEl: HTMLButtonElement;
-
-    /**
-     * @public
-     */
-    constructor(containerEl: HTMLElement);
-    /**
-     * @public
-     */
-    setDisabled(disabled: boolean): this;
-    /**
-     * @public
-     */
-    setCta(): this;
-    /**
-     * @public
-     */
-    removeCta(): this;
-    /**
-     * @public
-     */
-    setWarning(): this;
-    /**
-     * @public
-     */
-    setTooltip(tooltip: string, options?: TooltipOptions): this;
-    /**
-     * @public
-     */
-    setButtonText(name: string): this;
-    /**
-     * @public
-     */
-    setIcon(icon: IconName): this;
-    /**
-     * @public
-     */
-    setClass(cls: string): this;
-    /**
-     * @public
-     */
-    onClick(callback: (evt: MouseEvent) => any): this;
-}
-
-/**
- * @public
- */
-export interface CachedMetadata {
-    /**
-     * @public
-     */
-    links?: LinkCache[];
-    /**
-     * @public
-     */
-    embeds?: EmbedCache[];
-    /**
-     * @public
-     */
-    tags?: TagCache[];
-    /**
-     * @public
-     */
-    headings?: HeadingCache[];
-    /**
-     * Sections are root level markdown blocks, which can be used to divide the document up.
-     * @public
-     */
-    sections?: SectionCache[];
-    /**
-     * @public
-     */
-    listItems?: ListItemCache[];
-    /**
-     * @public
-     */
-    frontmatter?: FrontMatterCache;
-    /**
-     * @public
-     */
-    blocks?: Record<string, BlockCache>;
-}
-
-/**
- * @public
- */
-export interface CacheItem {
-    /**
-     * @public
-     */
-    position: Pos;
-
-}
-
-/** @public */
-export interface CloseableComponent {
-    /** @public */
-    close(): any;
-}
-
-/**
- * Color picker component. Values are by default 6-digit hash-prefixed hex strings like `#000000`.
- * @public
- */
-export class ColorComponent extends ValueComponent<string> {
-
-    /**
-     * @public
-     */
-    constructor(containerEl: HTMLElement);
-    /**
-     * @public
-     */
-    setDisabled(disabled: boolean): this;
-    /**
-     * @public
-     */
-    getValue(): HexString;
-    /**
-     * @public
-     */
-    getValueRgb(): RGB;
-    /**
-     * @public
-     */
-    getValueHsl(): HSL;
-
-    /**
-     * @public
-     */
-    setValue(value: HexString): this;
-    /**
-     * @public
-     */
-    setValueRgb(rgb: RGB): this;
-    /**
-     * @public
-     */
-    setValueHsl(hsl: HSL): this;
-
-    /**
-     * @public
-     */
-    onChange(callback: (value: string) => any): this;
-}
-
-/**
- * @public
- */
-export interface Command {
-    /**
-     * Globally unique ID to identify this command.
-     * @public
-     */
-    id: string;
-    /**
-     * Human friendly name for searching.
-     * @public
-     */
-    name: string;
-    /**
-     * Icon ID to be used in the toolbar.
-     * @public
-     */
-    icon?: IconName;
-    /** @public */
-    mobileOnly?: boolean;
-    /**
-     * Whether holding the hotkey should repeatedly trigger this command. Defaults to false.
-     * @public
-     */
-    repeatable?: boolean;
-    /**
-     * Simple callback, triggered globally.
-     * @public
-     */
-    callback?: () => any;
-    /**
-     * Complex callback, overrides the simple callback.
-     * Used to "check" whether your command can be performed in the current circumstances.
-     * For example, if your command requires the active focused pane to be a MarkdownSourceView, then
-     * you should only return true if the condition is satisfied. Returning false or undefined causes
-     * the command to be hidden from the command palette.
-     *
-     * @param checking - Whether the command palette is just "checking" if your command should show right now.
-     * If checking is true, then this function should not perform any action.
-     * If checking is false, then this function should perform the action.
-     * @returns Whether this command can be executed at the moment.
-     * @public
-     */
-    checkCallback?: (checking: boolean) => boolean | void;
-
-    /**
-     * A command callback that is only triggered when the user is in an editor.
-     * Overrides `callback` and `checkCallback`
-     * @public
-     */
-    editorCallback?: (editor: Editor, ctx: MarkdownView | MarkdownFileInfo) => any;
-    /**
-     * A command callback that is only triggered when the user is in an editor.
-     * Overrides `editorCallback`, `callback` and `checkCallback`
-     * @public
-     */
-    editorCheckCallback?: (checking: boolean, editor: Editor, ctx: MarkdownView | MarkdownFileInfo) => boolean | void;
-    /**
-     * Sets the default hotkey. It is recommended for plugins to avoid setting default hotkeys if possible,
-     * to avoid conflicting hotkeys with one that's set by the user, even though customized hotkeys have higher priority.
-     * @public
-     */
-    hotkeys?: Hotkey[];
-}
-
-/**
- * @public
- */
-export class Component {
-
-    /**
-     * Load this component and its children
-     * @public
-     */
-    load(): void;
-    /**
-     * Override this to load your component
-     * @public
-     * @virtual
-     */
-    onload(): void;
-    /**
-     * Unload this component and its children
-     * @public
-     */
-    unload(): void;
-    /**
-     * Override this to unload your component
-     * @public
-     * @virtual
-     */
-    onunload(): void;
-    /**
-     * Adds a child component, loading it if this component is loaded
-     * @public
-     */
-    addChild<T extends Component>(component: T): T;
-    /**
-     * Removes a child component, unloading it
-     * @public
-     */
-    removeChild<T extends Component>(component: T): T;
-    /**
-     * Registers a callback to be called when unloading
-     * @public
-     */
-    register(cb: () => any): void;
-    /**
-     * Registers an event to be detached when unloading
-     * @public
-     */
-    registerEvent(eventRef: EventRef): void;
-    /**
-     * Registers an DOM event to be detached when unloading
-     * @public
-     */
-    registerDomEvent<K extends keyof WindowEventMap>(el: Window, type: K, callback: (this: HTMLElement, ev: WindowEventMap[K]) => any, options?: boolean | AddEventListenerOptions): void;
-    /**
-     * Registers an DOM event to be detached when unloading
-     * @public
-     */
-    registerDomEvent<K extends keyof DocumentEventMap>(el: Document, type: K, callback: (this: HTMLElement, ev: DocumentEventMap[K]) => any, options?: boolean | AddEventListenerOptions): void;
-    /**
-     * Registers an DOM event to be detached when unloading
-     * @public
-     */
-    registerDomEvent<K extends keyof HTMLElementEventMap>(el: HTMLElement, type: K, callback: (this: HTMLElement, ev: HTMLElementEventMap[K]) => any, options?: boolean | AddEventListenerOptions): void;
-
-    /**
-     * Registers an interval (from setInterval) to be cancelled when unloading
-     * Use {@link window.setInterval} instead of {@link setInterval} to avoid TypeScript confusing between NodeJS vs Browser API
-     * @public
-     */
-    registerInterval(id: number): number;
-}
-
-/** @public */
-export type Constructor<T> = abstract new (...args: any[]) => T;
-
-/**
- * @public
- */
-export interface DataAdapter {
-
-    /**
-     * @public
-     */
-    getName(): string;
-
-    /**
-     * @public
-     */
-    exists(normalizedPath: string, sensitive?: boolean): Promise<boolean>;
-    /**
-     * @public
-     */
-    stat(normalizedPath: string): Promise<Stat | null>;
-    /**
-     * @public
-     */
-    list(normalizedPath: string): Promise<ListedFiles>;
-    /**
-     * @public
-     */
-    read(normalizedPath: string): Promise<string>;
-    /**
-     * @public
-     */
-    readBinary(normalizedPath: string): Promise<ArrayBuffer>;
-    /**
-     * @public
-     */
-    write(normalizedPath: string, data: string, options?: DataWriteOptions): Promise<void>;
-    /**
-     * @public
-     */
-    writeBinary(normalizedPath: string, data: ArrayBuffer, options?: DataWriteOptions): Promise<void>;
-    /**
-     * @public
-     */
-    append(normalizedPath: string, data: string, options?: DataWriteOptions): Promise<void>;
-    /**
-     * @public
-     */
-    process(normalizedPath: string, fn: (data: string) => string, options?: DataWriteOptions): Promise<string>;
-    /**
-     * @public
-     */
-    getResourcePath(normalizedPath: string): string;
-    /**
-     * @public
-     */
-    mkdir(normalizedPath: string): Promise<void>;
-    /**
-     * @public
-     */
-    trashSystem(normalizedPath: string): Promise<boolean>;
-    /**
-     * @public
-     */
-    trashLocal(normalizedPath: string): Promise<void>;
-    /**
-     * @public
-     */
-    rmdir(normalizedPath: string, recursive: boolean): Promise<void>;
-    /**
-     * @public
-     */
-    remove(normalizedPath: string): Promise<void>;
-
-    /**
-     * @public
-     */
-    rename(normalizedPath: string, normalizedNewPath: string): Promise<void>;
-    /**
-     * @public
-     */
-    copy(normalizedPath: string, normalizedNewPath: string): Promise<void>;
-}
-
-/**
- * @public
- */
-export interface DataWriteOptions {
-    /** @public */
-    ctime?: number;
-    /** @public */
-    mtime?: number;
-
-}
-
-/**
- * A standard debounce function.
- *
- * @param cb - The function to call.
- * @param timeout - The timeout to wait.
- * @param resetTimer - Whether to reset the timeout when the debouncer is called again.
- * @returns a debounced function that takes the same parameter as the original function.
- * @public
- */
-export function debounce<T extends unknown[], V>(cb: (...args: [...T]) => V, timeout?: number, resetTimer?: boolean): Debouncer<T, V>;
-
-/** @public */
-export interface Debouncer<T extends unknown[], V> {
-    /** @public */
-    (...args: [...T]): this;
-    /** @public */
-    cancel(): this;
-
-}
-
-/**
- * @public
- */
-export class DropdownComponent extends ValueComponent<string> {
-    /**
-     * @public
-     */
-    selectEl: HTMLSelectElement;
-
-    /**
-     * @public
-     */
-    constructor(containerEl: HTMLElement);
-    /**
-     * @public
-     */
-    setDisabled(disabled: boolean): this;
-    /**
-     * @public
-     */
-    addOption(value: string, display: string): this;
-    /**
-     * @public
-     */
-    addOptions(options: Record<string, string>): this;
-    /**
-     * @public
-     */
-    getValue(): string;
-    /**
-     * @public
-     */
-    setValue(value: string): this;
-    /**
-     * @public
-     */
-    onChange(callback: (value: string) => any): this;
-}
-
-/**
- * @public
- */
-export abstract class EditableFileView extends FileView {
-
-}
-
-/**
- * A common interface that bridges the gap between CodeMirror 5 and CodeMirror 6.
- * @public
- */
-export abstract class Editor {
-
-    /** @public */
-    getDoc(): this;
-    /** @public */
-    abstract refresh(): void;
-    /** @public */
-    abstract getValue(): string;
-    /** @public */
-    abstract setValue(content: string): void;
-    /**
-     * Get the text at line (0-indexed)
-     * @public
-     */
-    abstract getLine(line: number): string;
-    /** @public */
-    setLine(n: number, text: string): void;
-    /**
-     * Gets the number of lines in the document
-     * @public
-     */
-    abstract lineCount(): number;
-    /** @public */
-    abstract lastLine(): number;
-    /** @public */
-    abstract getSelection(): string;
-    /** @public */
-    somethingSelected(): boolean;
-    /** @public */
-    abstract getRange(from: EditorPosition, to: EditorPosition): string;
-    /** @public */
-    abstract replaceSelection(replacement: string, origin?: string): void;
-    /** @public */
-    abstract replaceRange(replacement: string, from: EditorPosition, to?: EditorPosition, origin?: string): void;
-    /** @public */
-    abstract getCursor(string?: 'from' | 'to' | 'head' | 'anchor'): EditorPosition;
-    /** @public */
-    abstract listSelections(): EditorSelection[];
-    /** @public */
-    setCursor(pos: EditorPosition | number, ch?: number): void;
-    /** @public */
-    abstract setSelection(anchor: EditorPosition, head?: EditorPosition): void;
-    /** @public */
-    abstract setSelections(ranges: EditorSelectionOrCaret[], main?: number): void;
-    /** @public */
-    abstract focus(): void;
-    /** @public */
-    abstract blur(): void;
-    /** @public */
-    abstract hasFocus(): boolean;
-    /** @public */
-    abstract getScrollInfo(): {
-        /** @public */
-        top: number;
-        /** @public */
-        left: number;
-    };
-    /** @public */
-    abstract scrollTo(x?: number | null, y?: number | null): void;
-    /** @public */
-    abstract scrollIntoView(range: EditorRange, center?: boolean): void;
-    /** @public */
-    abstract undo(): void;
-    /** @public */
-    abstract redo(): void;
-    /** @public */
-    abstract exec(command: EditorCommandName): void;
-    /** @public */
-    abstract transaction(tx: EditorTransaction, origin?: string): void;
-    /** @public */
-    abstract wordAt(pos: EditorPosition): EditorRange | null;
-    /** @public */
-    abstract posToOffset(pos: EditorPosition): number;
-    /** @public */
-    abstract offsetToPos(offset: number): EditorPosition;
-
-    /** @public */
-    processLines<T>(read: (line: number, lineText: string) => T | null, write: (line: number, lineText: string, value: T | null) => EditorChange | void, ignoreEmpty?: boolean): void;
-
-}
-
-/** @public */
-export interface EditorChange extends EditorRangeOrCaret {
-    /** @public */
-    text: string;
-}
-
-/** @public */
-export type EditorCommandName = 'goUp' | 'goDown' | 'goLeft' | 'goRight' | 'goStart' | 'goEnd' | 'goWordLeft' | 'goWordRight' | 'indentMore' | 'indentLess' | 'newlineAndIndent' | 'swapLineUp' | 'swapLineDown' | 'deleteLine' | 'toggleFold' | 'foldAll' | 'unfoldAll';
-
-/**
- * Use this StateField to get a reference to the EditorView
- * @public
- */
-export const editorEditorField: StateField<EditorView>;
-
-/**
- * Use this StateField to get information about this markdown editor, such as the associated file, or the Editor.
- * @public
- */
-export const editorInfoField: StateField<MarkdownFileInfo>;
-
-/**
- * Use this StateField to check whether Live Preview is active
- * @public
- */
-export const editorLivePreviewField: StateField<boolean>;
-
-/** @public */
-export interface EditorPosition {
-    /** @public */
-    line: number;
-    /** @public */
-    ch: number;
-}
-
-/** @public */
-export interface EditorRange {
-    /** @public */
-    from: EditorPosition;
-    /** @public */
-    to: EditorPosition;
-}
-
-/** @public */
-export interface EditorRangeOrCaret {
-    /** @public */
-    from: EditorPosition;
-    /** @public */
-    to?: EditorPosition;
-}
-
-/** @public */
-export interface EditorScrollInfo {
-    /** @public */
-    left: number;
-    /** @public */
-    top: number;
-    /** @public */
-    width: number;
-    /** @public */
-    height: number;
-    /** @public */
-    clientWidth: number;
-    /** @public */
-    clientHeight: number;
-}
-
-/** @public */
-export interface EditorSelection {
-    /** @public */
-    anchor: EditorPosition;
-    /** @public */
-    head: EditorPosition;
-}
-
-/** @public */
-export interface EditorSelectionOrCaret {
-    /** @public */
-    anchor: EditorPosition;
-    /** @public */
-    head?: EditorPosition;
-}
-
-/** @public */
-export abstract class EditorSuggest<T> extends PopoverSuggest<T> {
-    /**
-     * Current suggestion context, containing the result of `onTrigger`.
-     * This will be null any time the EditorSuggest is not supposed to run.
-     * @public
-     */
-    context: EditorSuggestContext | null;
-    /**
-     * Override this to use a different limit for suggestion items
-     * @public
-     */
-    limit: number;
-    /** @public */
-    constructor(app: App);
-    /**
-     * @public
-     */
-    setInstructions(instructions: Instruction[]): void;
-
-    /**
-     * Based on the editor line and cursor position, determine if this EditorSuggest should be triggered at this moment.
-     * Typically, you would run a regular expression on the current line text before the cursor.
-     * Return null to indicate that this editor suggest is not supposed to be triggered.
-     *
-     * Please be mindful of performance when implementing this function, as it will be triggered very often (on each keypress).
-     * Keep it simple, and return null as early as possible if you determine that it is not the right time.
-     * @public
-     */
-    abstract onTrigger(cursor: EditorPosition, editor: Editor, file: TFile | null): EditorSuggestTriggerInfo | null;
-    /**
-     * Generate suggestion items based on this context. Can be async, but preferably sync.
-     * When generating async suggestions, you should pass the context along.
-     * @public
-     */
-    abstract getSuggestions(context: EditorSuggestContext): T[] | Promise<T[]>;
-
-}
-
-/** @public */
-export interface EditorSuggestContext extends EditorSuggestTriggerInfo {
-    /** @public */
-    editor: Editor;
-    /** @public */
-    file: TFile;
-}
-
-/** @public */
-export interface EditorSuggestTriggerInfo {
-    /**
-     * The start position of the triggering text. This is used to position the popover.
-     * @public
-     */
-    start: EditorPosition;
-    /**
-     * The end position of the triggering text. This is used to position the popover.
-     * @public
-     */
-    end: EditorPosition;
-    /**
-     * They query string (usually the text between start and end) that will be used to generate the suggestion content.
-     * @public
-     */
-    query: string;
-}
-
-/** @public */
-export interface EditorTransaction {
-    /** @public */
-    replaceSelection?: string;
-    /** @public */
-    changes?: EditorChange[];
-    /**
-     * Multiple selections, overrides `selection`.
-     * @public
-     */
-    selections?: EditorRangeOrCaret[];
-    /** @public */
-    selection?: EditorRangeOrCaret;
-}
-
-/**
- * Use this StateField to get a reference to the MarkdownView.
- * This is now deprecated because it is possible for an editor to not be associated with a MarkdownView.
- * @see {@link editorInfoField} - for the new recommended field to use.
- * @public
- * @deprecated
- */
-export const editorViewField: StateField<MarkdownView>;
-
-/**
- * @public
- */
-export interface EmbedCache extends ReferenceCache {
-}
-
-/**
- * @public
- */
-export interface EventRef {
-
-}
-
-/**
- * @public
- */
-export class Events {
-
-    /**
-     * @public
-     */
-    on(name: string, callback: (...data: any) => any, ctx?: any): EventRef;
-    /**
-     * @public
-     */
-    off(name: string, callback: (...data: any) => any): void;
-    /**
-     * @public
-     */
-    offref(ref: EventRef): void;
-    /**
-     * @public
-     */
-    trigger(name: string, ...data: any[]): void;
-    /**
-     * @public
-     */
-    tryTrigger(evt: EventRef, args: any[]): void;
-}
-
-/**
- * @public
- */
-export class ExtraButtonComponent extends BaseComponent {
-    /**
-     * @public
-     */
-    extraSettingsEl: HTMLElement;
-
-    /**
-     * @public
-     */
-    constructor(containerEl: HTMLElement);
-    /**
-     * @public
-     */
-    setDisabled(disabled: boolean): this;
-    /**
-     * @public
-     */
-    setTooltip(tooltip: string, options?: TooltipOptions): this;
-    /**
-     * @public
-     */
-    setIcon(icon: IconName): this;
-    /**
-     * @public
-     */
-    onClick(callback: () => any): this;
-}
-
-/**
- * Manage the creation, deletion and renaming of files from the UI.
- * @public
- */
-export class FileManager {
-
-    /**
-     * Gets the folder that new files should be saved to, given the user's preferences.
-     * @param sourcePath - The path to the current open/focused file,
-     * used when the user wants new files to be created "in the same folder".
-     * Use an empty string if there is no active file.
-     * @param newFilePath - The path to the file that will be newly created,
-     * used to infer what settings to use based on the path's extension.
-     * @public
-     */
-    getNewFileParent(sourcePath: string, newFilePath?: string): TFolder;
-
-    /**
-     * Rename or move a file safely, and update all links to it depending on the user's preferences.
-     * @param file - the file to rename
-     * @param newPath - the new path for the file
-     * @public
-     */
-    renameFile(file: TAbstractFile, newPath: string): Promise<void>;
-
-    /**
-     * Generate a markdown link based on the user's preferences.
-     * @param file - the file to link to.
-     * @param sourcePath - where the link is stored in, used to compute relative links.
-     * @param subpath - A subpath, starting with `#`, used for linking to headings or blocks.
-     * @param alias - The display text if it's to be different than the file name. Pass empty string to use file name.
-     * @public
-     */
-    generateMarkdownLink(file: TFile, sourcePath: string, subpath?: string, alias?: string): string;
-
-    /**
-     * Atomically read, modify, and save the frontmatter of a note.
-     * The frontmatter is passed in as a JS object, and should be mutated directly to achieve the desired result.
-     *
-     * Remember to handle errors thrown by this method.
-     *
-     * @param file - the file to be modified. Must be a markdown file.
-     * @param fn - a callback function which mutates the frontMatter object synchronously.
-     * @throws YAMLParseError if the YAML parsing fails
-     * @throws any errors that your callback function throws
-     * @public
-     */
-    processFrontMatter(file: TFile, fn: (frontmatter: any) => void): Promise<void>;
-
-}
-
-/**
- * @public
- */
-export interface FileStats {
-    /** @public */
-    ctime: number;
-    /** @public */
-    mtime: number;
-    /** @public */
-    size: number;
-}
-
-/**
- * @public
- */
-export class FileSystemAdapter implements DataAdapter {
-
-    /**
-     * @public
-     */
-    getName(): string;
-    /**
-     * @public
-     */
-    getBasePath(): string;
-
-    /**
-     * @public
-     */
-    mkdir(normalizedPath: string): Promise<void>;
-    /**
-     * @public
-     */
-    trashSystem(normalizedPath: string): Promise<boolean>;
-    /**
-     * @public
-     */
-    trashLocal(normalizedPath: string): Promise<void>;
-    /**
-     * @public
-     */
-    rmdir(normalizedPath: string, recursive: boolean): Promise<void>;
-    /**
-     * @public
-     */
-    read(normalizedPath: string): Promise<string>;
-    /**
-     * @public
-     */
-    readBinary(normalizedPath: string): Promise<ArrayBuffer>;
-    /**
-     * @public
-     */
-    write(normalizedPath: string, data: string, options?: DataWriteOptions): Promise<void>;
-    /**
-     * @public
-     */
-    writeBinary(normalizedPath: string, data: ArrayBuffer, options?: DataWriteOptions): Promise<void>;
-    /**
-     * @public
-     */
-    append(normalizedPath: string, data: string, options?: DataWriteOptions): Promise<void>;
-    /**
-     * @public
-     */
-    process(normalizedPath: string, fn: (data: string) => string, options?: DataWriteOptions): Promise<string>;
-
-    /**
-     * @public
-     */
-    getResourcePath(normalizedPath: string): string;
-    /**
-     * Returns the file:// path of this file
-     * @public
-     */
-    getFilePath(normalizedPath: string): string;
-    /**
-     * @public
-     */
-    remove(normalizedPath: string): Promise<void>;
-
-    /**
-     * @public
-     */
-    rename(normalizedPath: string, normalizedNewPath: string): Promise<void>;
-    /**
-     * @public
-     */
-    copy(normalizedPath: string, normalizedNewPath: string): Promise<void>;
-    /**
-     * @public
-     */
-    exists(normalizedPath: string, sensitive?: boolean): Promise<boolean>;
-
-    /**
-     * @public
-     */
-    stat(normalizedPath: string): Promise<Stat | null>;
-    /**
-     * @public
-     */
-    list(normalizedPath: string): Promise<ListedFiles>;
-
-    /**
-     * @public
-     */
-    getFullPath(normalizedPath: string): string;
-
-    /**
-     * @public
-     */
-    static readLocalFile(path: string): Promise<ArrayBuffer>;
-    /**
-     * @public
-     */
-    static mkdir(path: string): Promise<void>;
-}
-
-/**
- * @public
- */
-export abstract class FileView extends ItemView {
-    /**
-     * @public
-     */
-    allowNoFile: boolean;
-    /**
-     * @public
-     */
-    file: TFile;
-    /**
-     * File views can be navigated by default.
-     * @inheritDoc
-     * @public
-     */
-    navigation: boolean;
-    /**
-     * @public
-     */
-    constructor(leaf: WorkspaceLeaf);
-
-    /**
-     * @public
-     */
-    getDisplayText(): string;
-    /**
-     * @public
-     */
-    onload(): void;
-    /**
-     * @public
-     */
-    getState(): any;
-
-    /**
-     * @public
-     */
-    setState(state: any, result: ViewStateResult): Promise<void>;
-
-    /**
-     * @public
-     */
-    onLoadFile(file: TFile): Promise<void>;
-    /**
-     * @public
-     */
-    onUnloadFile(file: TFile): Promise<void>;
-    /**
-     * @public
-     */
-    onRename(file: TFile): Promise<void>;
-
-    /**
-     * @public
-     */
-    canAcceptExtension(extension: string): boolean;
-}
-
-/**
- * Flush the MathJax stylesheet.
- * @public
- */
-export function finishRenderMath(): Promise<void>;
-
-/**
- * @public
- */
-export interface FrontMatterCache extends CacheItem {
-    /**
-     * @public
-     */
-    [key: string]: any;
-}
-
-/**
- * @public
- */
-export interface FuzzyMatch<T> {
-    /** @public */
-    item: T;
-    /** @public */
-    match: SearchResult;
-}
-
-/**
- * @public
- */
-export function fuzzySearch(q: PreparedQuery, text: string): SearchResult | null;
-
-/**
- * @public
- */
-export abstract class FuzzySuggestModal<T> extends SuggestModal<FuzzyMatch<T>> {
-    /**
-     * @public
-     */
-    getSuggestions(query: string): FuzzyMatch<T>[];
-    /**
-     * @public
-     */
-    renderSuggestion(item: FuzzyMatch<T>, el: HTMLElement): void;
-    /**
-     * @public
-     */
-    onChooseSuggestion(item: FuzzyMatch<T>, evt: MouseEvent | KeyboardEvent): void;
-    /**
-     * @public
-     */
-    abstract getItems(): T[];
-    /**
-     * @public
-     */
-    abstract getItemText(item: T): string;
-    /**
-     * @public
-     */
-    abstract onChooseItem(item: T, evt: MouseEvent | KeyboardEvent): void;
-}
-
-/**
- * @public
- */
-export function getAllTags(cache: CachedMetadata): string[] | null;
-
-/** @public */
-export function getBlobArrayBuffer(blob: Blob): Promise<ArrayBuffer>;
-
-/**
- * Create an SVG from an iconId. Returns null if no icon associated with the iconId.
- * @param iconId - the icon ID
- * @public
- */
-export function getIcon(iconId: string): SVGSVGElement | null;
-
-/**
- * Get the list of registered icons
- * @public
- */
-export function getIconIds(): IconName[];
-
-/**
- * @public
- */
-export function getLinkpath(linktext: string): string;
-
-/**
- * @public
- */
-export interface HeadingCache extends CacheItem {
-    /**
-     * @public
-     */
-    heading: string;
-
-    /**
-     * @public
-     */
-    level: number;
-}
-
-/**
- * @public
- */
-export interface HeadingSubpathResult extends SubpathResult {
-    /**
-     * @public
-     */
-    type: 'heading';
-    /**
-     * @public
-     */
-    current: HeadingCache;
-    /**
-     * @public
-     */
-    next: HeadingCache;
-}
-
-/**
- * Hex strings are 6-digit hash-prefixed rgb strings in lowercase form.
- * Example: #ffffff
- * @public
- */
-export type HexString = string;
-
-/** @public */
-export function hexToArrayBuffer(hex: string): ArrayBuffer;
-
-/**
- * @public
- */
-export interface Hotkey {
-    /** @public */
-    modifiers: Modifier[];
-    /** @public */
-    key: string;
-
-}
-
-/**
- * @public
- */
-export interface HoverLinkSource {
-    /**
-     * The string that will be displayed in the 'Page preview' plugin settings. It should match your plugin's display name.
-     * @public
-     */
-    display: string;
-    /**
-     * Whether or not the `hover-link` event requires the 'Mod' key to be pressed to trigger.
-     * @public
-     */
-    defaultMod: boolean;
-}
-
-/**
- * @public
- */
-export interface HoverParent {
-    /** @public */
-    hoverPopover: HoverPopover | null;
-}
-
-/**
- * @public
- */
-export class HoverPopover extends Component {
-
-    /**
-     * @public
-     */
-    hoverEl: HTMLElement;
-    /**
-     * @public
-     */
-    state: PopoverState;
-
-    /**
-     * @public
-     */
-    constructor(parent: HoverParent, targetEl: HTMLElement | null, waitTime?: number);
-
-}
-
-/**
- * @public
- */
-export interface HSL {
-    /**
-     * Hue integer value between 0 and 360
-     * @public
-     */
-    h: number;
-    /**
-     * Saturation integer value between 0 and 100
-     * @public
-     */
-    s: number;
-    /**
-     * Lightness integer value between 0 and 100
-     * @public
-     */
-    l: number;
-}
-
-/**
- * Converts HTML to Markdown using Turndown Service.
- * @public
- */
-export function htmlToMarkdown(html: string): string;
-
-/**
- * @public
- */
-export interface Instruction {
-    /** @public */
-    command: string;
-    /** @public */
-    purpose: string;
-}
-
-/**
- * @public
- */
-export interface ISuggestOwner<T> {
-    /**
-     * Render the suggestion item into DOM.
-     * @public
-     */
-    renderSuggestion(value: T, el: HTMLElement): void;
-    /**
-     * Called when the user makes a selection.
-     * @public
-     */
-    selectSuggestion(value: T, evt: MouseEvent | KeyboardEvent): void;
-
-}
-
-/**
- * @public
- */
-export abstract class ItemView extends View {
-
-    /** @public */
-    contentEl: HTMLElement;
-
-    /**
-     * @public
-     */
-    constructor(leaf: WorkspaceLeaf);
-
-    /**
-     * @public
-     */
-    addAction(icon: IconName, title: string, callback: (evt: MouseEvent) => any): HTMLElement;
-
-}
-
-/**
- * Iterate links and embeds. If callback returns true, the iteration process will be interrupted.
- * @returns true if callback ever returns true, false otherwise.
- * @public
- */
-export function iterateCacheRefs(cache: CachedMetadata, cb: (ref: ReferenceCache) => boolean | void): boolean;
-
-/**
- * @returns true if callback ever returns true, false otherwise.
- * @public
- */
-export function iterateRefs(refs: ReferenceCache[], cb: (ref: ReferenceCache) => boolean | void): boolean;
-
-/** @public */
-export class Keymap {
-
-    /** @public */
-    pushScope(scope: Scope): void;
-    /** @public */
-    popScope(scope: Scope): void;
-
-    /**
-     * Checks whether the modifier key is pressed during this event
-     * @public
-     */
-    static isModifier(evt: MouseEvent | TouchEvent | KeyboardEvent, modifier: Modifier): boolean;
-
-    /**
-     * Translates an event into the type of pane that should open.
-     * Returns 'tab' if the modifier key Cmd/Ctrl is pressed OR if this is a middle-click MouseEvent.
-     * Returns 'split' if Cmd/Ctrl+Alt is pressed.
-     * Returns 'window' if Cmd/Ctrl+Alt+Shift is pressed.
-     * @public
-     * */
-    static isModEvent(evt?: UserEvent | null): PaneType | boolean;
-}
-
-/**
- * @public
- */
-export interface KeymapContext extends KeymapInfo {
-    /** @public */
-    vkey: string;
-}
-
-/**
- * @public
- */
-export interface KeymapEventHandler extends KeymapInfo {
-    /** @public */
-    scope: Scope;
-
-}
-
-/**
- * Return `false` to automatically preventDefault
- * @public
- */
-export type KeymapEventListener = (evt: KeyboardEvent, ctx: KeymapContext) => false | any;
-
-/**
- * @public
- */
-export interface KeymapInfo {
-    /** @public */
-    modifiers: string | null;
-    /** @public */
-    key: string | null;
-}
-
-/**
- * @public
- */
-export interface LinkCache extends ReferenceCache {
-}
-
-/**
- * @public
- */
-export interface ListedFiles {
-    /** @public */
-    files: string[];
-    /** @public */
-    folders: string[];
-}
-
-/**
- * @public
- */
-export interface ListItemCache extends CacheItem {
-    /**
-     * The block ID of this list item, if defined.
-     * @public
-     */
-    id?: string | undefined;
-    /**
-     * A single character indicating the checked status of a task.
-     * The space character `' '` is interpreted as an incomplete task.
-     * An other character is interpreted as completed task.
-     * `undefined` if this item isn't a task.
-     * @public
-     */
-    task?: string | undefined;
-    /**
-     * Line number of the parent list item (position.start.line).
-     * If this item has no parent (e.g. it's a root level list),
-     * then this value is the negative of the line number of the first list item (start of the list).
-     *
-     * Can be used to deduce which list items belongs to the same group (item1.parent === item2.parent).
-     * Can be used to reconstruct hierarchy information (parentItem.position.start.line === childItem.parent).
-     * @public
-     */
-    parent: number;
-}
-
-/**
- * @public
- */
-export interface LivePreviewState {
-    /**
-     * True if the left mouse is currently held down in the editor
-     * (for example, when drag-to-select text).
-     * @public
-     */
-    mousedown: boolean;
-}
-
-/**
- * @public
- */
-export const livePreviewState: ViewPlugin<LivePreviewState>;
-
-/**
- * Load MathJax.
- * @public
- */
-export function loadMathJax(): Promise<void>;
-
-/**
- * Load Mermaid and return a promise to the global mermaid object.
- * Can also use `mermaid` after this promise resolves to get the same reference.
- * @public
- */
-export function loadMermaid(): Promise<any>;
-
-/**
- * Load PDF.js and return a promise to the global pdfjsLib object.
- * Can also use `window.pdfjsLib` after this promise resolves to get the same reference.
- * @public
- */
-export function loadPdfJs(): Promise<any>;
-
-/**
- * Load Prism.js and return a promise to the global Prism object.
- * Can also use `Prism` after this promise resolves to get the same reference.
- * @public
- */
-export function loadPrism(): Promise<any>;
-
-/**
- * @public
- */
-export interface Loc {
-    /**
-     * @public
-     */
-    line: number;
-    /**
-     * @public
-     */
-    col: number;
-    /**
-     * @public
-     */
-    offset: number;
-}
-
-/**
- * This is the editor for Obsidian Mobile as well as the upcoming WYSIWYG editor.
- * @public
- */
-export class MarkdownEditView implements MarkdownSubView, HoverParent, MarkdownFileInfo {
-
-    /** @public */
-    app: App;
-
-    /** @public */
-    hoverPopover: HoverPopover;
-
-    /**
-     * @public
-     */
-    constructor(view: MarkdownView);
-
-    /**
-     * @public
-     */
-    clear(): void;
-    /**
-     * @public
-     */
-    get(): string;
-    /**
-     * @public
-     */
-    set(data: string, clear: boolean): void;
-
-    /** @public */
-    get file(): TFile;
-
-    /**
-     * @public
-     */
-    getSelection(): string;
-
-    /**
-     * @public
-     */
-    getScroll(): number;
-    /**
-     * @public
-     */
-    applyScroll(scroll: number): void;
-
-}
-
-/**
- * @public
- */
-export interface MarkdownFileInfo extends HoverParent {
-    /**
-     * @public
-     */
-    app: App;
-    /**
-     * @public
-     */
-    get file(): TFile | null;
-
-    /**
-     * @public
-     */
-    editor?: Editor;
-}
-
-/**
- * A post processor receives an element which is a section of the preview.
- *
- * Post processors can mutate the DOM to render various things, such as mermaid graphs, latex equations, or custom controls.
- *
- * If your post processor requires lifecycle management, for example, to clear an interval, kill a subprocess, etc when this element is
- * removed from the app, look into {@link MarkdownPostProcessorContext#addChild}
- * @public
- */
-export interface MarkdownPostProcessor {
-    /**
-     * The processor function itself.
-     * @public
-     */
-    (el: HTMLElement, ctx: MarkdownPostProcessorContext): Promise<any> | void;
-    /**
-     * An optional integer sort order. Defaults to 0. Lower number runs before higher numbers.
-     * @public
-     */
-    sortOrder?: number;
-}
-
-/**
- * @public
- */
-export interface MarkdownPostProcessorContext {
-    /**
-     * @public
-     */
-    docId: string;
-    /** @public */
-    sourcePath: string;
-    /** @public */
-    frontmatter: any | null | undefined;
-
-    /**
-     * Adds a child component that will have its lifecycle managed by the renderer.
-     *
-     * Use this to add a dependent child to the renderer such that if the containerEl
-     * of the child is ever removed, the component's unload will be called.
-     * @public
-     */
-    addChild(child: MarkdownRenderChild): void;
-    /**
-     * Gets the section information of this element at this point in time.
-     * Only call this function right before you need this information to get the most up-to-date version.
-     * This function may also return null in many circumstances; if you use it, you must be prepared to deal with nulls.
-     * @public
-     */
-    getSectionInfo(el: HTMLElement): MarkdownSectionInformation | null;
-
-}
-
-/** @public **/
-export interface MarkdownPreviewEvents extends Component {
-
-}
-
-/**
- * @public
- */
-export class MarkdownPreviewRenderer {
-
-    /**
-     * @public
-     */
-    static registerPostProcessor(postProcessor: MarkdownPostProcessor, sortOrder?: number): void;
-    /**
-     * @public
-     */
-    static unregisterPostProcessor(postProcessor: MarkdownPostProcessor): void;
-
-    /**
-     * @public
-     */
-    static createCodeBlockPostProcessor(language: string, handler: (source: string, el: HTMLElement, ctx: MarkdownPostProcessorContext) => Promise<any> | void): (el: HTMLElement, ctx: MarkdownPostProcessorContext) => void;
-
-}
-
-/**
- * @public
- */
-export class MarkdownPreviewView extends MarkdownRenderer implements MarkdownSubView, MarkdownPreviewEvents {
-
-    /**
-     * @public
-     */
-    containerEl: HTMLElement;
-
-    /**
-     * @public
-     */
-    get file(): TFile;
-
-    /**
-     * @public
-     */
-    get(): string;
-    /**
-     * @public
-     */
-    set(data: string, clear: boolean): void;
-    /**
-     * @public
-     */
-    clear(): void;
-
-    /**
-     * @public
-     */
-    rerender(full?: boolean): void;
-
-    /**
-     * @public
-     */
-    getScroll(): number;
-    /**
-     * @public
-     */
-    applyScroll(scroll: number): void;
-
-}
-
-/**
- * @public
- */
-export class MarkdownRenderChild extends Component {
-    /** @public */
-    containerEl: HTMLElement;
-    /**
-     * @param containerEl - This HTMLElement will be used to test whether this component is still alive.
-     * It should be a child of the markdown preview sections, and when it's no longer attached
-     * (for example, when it is replaced with a new version because the user edited the markdown source code),
-     * this component will be unloaded.
-     * @public
-     */
-    constructor(containerEl: HTMLElement);
-}
-
-/**
- * @public
- */
-export abstract class MarkdownRenderer extends MarkdownRenderChild implements MarkdownPreviewEvents, HoverParent {
-    /** @public */
-    app: App;
-
-    /** @public */
-    hoverPopover: HoverPopover;
-
-    /** @public */
-    abstract get file(): TFile;
-
-    /**
-     * Renders markdown string to an HTML element.
-     * @param markdown - The markdown source code
-     * @param el - The element to append to
-     * @param sourcePath - The normalized path of this markdown file, used to resolve relative internal links
-     * @param component - A parent component to manage the lifecycle of the rendered child components, if any
-     * @public
-     */
-    static renderMarkdown(markdown: string, el: HTMLElement, sourcePath: string, component: Component): Promise<void>;
-}
-
-/** @public */
-export interface MarkdownSectionInformation {
-    /** @public */
-    text: string;
-    /** @public */
-    lineStart: number;
-    /** @public */
-    lineEnd: number;
-}
-
-/**
- * @public
- */
-export class MarkdownSourceView implements MarkdownSubView, HoverParent, MarkdownFileInfo {
-
-    /** @public */
-    app: App;
-    /**
-     * @deprecated - Please use {@link MarkdownView#editor} instead.
-     * If you have to use this because you're augmenting specific CodeMirror 5 implementations,
-     * be aware that it will only work in source code mode on the desktop app, and it will
-     * not work on Mobile, or once WYSIWYG mode is released.
-     * @public
-     */
-    cmEditor: CodeMirror.Editor;
-
-    /** @public */
-    hoverPopover: HoverPopover;
-
-    /**
-     * @public
-     */
-    constructor(view: MarkdownView);
-
-    /**
-     * @public
-     */
-    clear(): void;
-    /**
-     * @public
-     */
-    get(): string;
-    /**
-     * @public
-     */
-    set(data: string, clear: boolean): void;
-
-    /** @public */
-    get file(): TFile;
-
-    /**
-     * @public
-     */
-    getSelection(): string;
-
-    /**
-     * @public
-     */
-    getScroll(): number;
-    /**
-     * @public
-     */
-    applyScroll(scroll: number): void;
-
-}
-
-/**
- * @public
- */
-export interface MarkdownSubView {
-
-    /**
-     * @public
-     */
-    getScroll(): number;
-    /**
-     * @public
-     */
-    applyScroll(scroll: number): void;
-
-    /**
-     * @public
-     */
-    get(): string;
-    /**
-     * @public
-     */
-    set(data: string, clear: boolean): void;
-
-}
-
-/**
- * @public
- */
-export class MarkdownView extends TextFileView implements MarkdownFileInfo {
-
-    /** @public */
-    editor: Editor;
-
-    /** @public */
-    previewMode: MarkdownPreviewView;
-
-    /** @public */
-    currentMode: MarkdownSubView;
-
-    /** @public */
-    hoverPopover: HoverPopover | null;
-    /**
-     * @public
-     */
-    constructor(leaf: WorkspaceLeaf);
-
-    /**
-     * @public
-     */
-    getViewType(): string;
-
-    /**
-     * @public
-     */
-    getMode(): MarkdownViewModeType;
-
-    /**
-     * @public
-     */
-    getViewData(): string;
-    /**
-     * @public
-     */
-    clear(): void;
-
-    /**
-     * @public
-     */
-    setViewData(data: string, clear: boolean): void;
-
-    /**
-     * @public
-     */
-    showSearch(replace?: boolean): void;
-
-}
-
-/**
- * @public
- */
-export type MarkdownViewModeType = 'source' | 'preview';
-
-/**
- * @public
- */
-export class Menu extends Component implements CloseableComponent {
-
-    /**
-     * @public
-     */
-    constructor();
-
-    /**
-     * @public
-     */
-    setNoIcon(): this;
-    /**
-     * Force this menu to use native or DOM.
-     * (Only works on the desktop app)
-     * @public
-     */
-    setUseNativeMenu(useNativeMenu: boolean): this;
-    /**
-     * Adds a menu item. Only works when menu is not shown yet.
-     * @public
-     */
-    addItem(cb: (item: MenuItem) => any): this;
-    /**
-     * Adds a separator. Only works when menu is not shown yet.
-     * @public
-     */
-    addSeparator(): this;
-
-    /**
-     * @public
-     */
-    showAtMouseEvent(evt: MouseEvent): this;
-    /**
-     * @public
-     */
-    showAtPosition(position: MenuPositionDef, doc?: Document): this;
-    /**
-     * @public
-     */
-    hide(): this;
-    /** @public */
-    close(): void;
-    /**
-     * @public
-     */
-    onHide(callback: () => any): void;
-
-}
-
-/**
- * @public
- */
-export class MenuItem {
-
-    /**
-     * Private constructor. Use {@link Menu.addItem} instead.
-     * @public
-     */
-    private constructor();
-    /**
-     * @public
-     */
-    setTitle(title: string | DocumentFragment): this;
-    /**
-     * @public
-     */
-    setIcon(icon: IconName | null): this;
-
-    /**
-     * @public
-     */
-    setChecked(checked: boolean | null): this;
-    /**
-     * @public
-     */
-    setDisabled(disabled: boolean): this;
-
-    /**
-     * @public
-     */
-    setIsLabel(isLabel: boolean): this;
-
-    /**
-     * @public
-     */
-    onClick(callback: (evt: MouseEvent | KeyboardEvent) => any): this;
-
-    /**
-     * Sets the section this menu item should belong in.
-     * To find the section IDs of an existing menu, inspect the DOM elements
-     * to see their `data-section` attribute.
-     * @public
-     */
-    setSection(section: string): this;
-
-}
-
-/** @public */
-export interface MenuPositionDef {
-    /** @public */
-    x: number;
-    /** @public */
-    y: number;
-    /** @public */
-    width?: number;
-    /** @public */
-    overlap?: boolean;
-    /** @public */
-    left?: boolean;
-}
-
-/**
- * @public
- */
-export class MenuSeparator {
-
-}
-
-/**
- *
- * Linktext is any internal link that is composed of a path and a subpath, such as "My note#Heading"
- * Linkpath (or path) is the path part of a linktext
- * Subpath is the heading/block ID part of a linktext.
- *
- * @public
- */
-export class MetadataCache extends Events {
-
-    /**
-     * Get the best match for a linkpath.
-     * @public
-     */
-    getFirstLinkpathDest(linkpath: string, sourcePath: string): TFile | null;
-
-    /**
-     * @public
-     */
-    getFileCache(file: TFile): CachedMetadata | null;
-    /**
-     * @public
-     */
-    getCache(path: string): CachedMetadata | null;
-
-    /**
-     * Generates a linktext for a file.
-     *
-     * If file name is unique, use the filename.
-     * If not unique, use full path.
-     * @public
-     */
-    fileToLinktext(file: TFile, sourcePath: string, omitMdExtension?: boolean): string;
-
-    /**
-     * Contains all resolved links. This object maps each source file's path to an object of destination file paths with the link count.
-     * Source and destination paths are all vault absolute paths that comes from `TFile.path` and can be used with `Vault.getAbstractFileByPath(path)`.
-     * @public
-     */
-    resolvedLinks: Record<string, Record<string, number>>;
-    /**
-     * Contains all unresolved links. This object maps each source file to an object of unknown destinations with count.
-     * Source paths are all vault absolute paths, similar to `resolvedLinks`.
-     * @public
-     */
-    unresolvedLinks: Record<string, Record<string, number>>;
-
-    /**
-     * Called when a file has been indexed, and its (updated) cache is now available.
-     *
-     * Note: This is not called when a file is renamed for performance reasons.
-     * You must hook the vault rename event for those.
-     * (Details: https://github.com/obsidianmd/obsidian-api/issues/77)
-     * @public
-     */
-    on(name: 'changed', callback: (file: TFile, data: string, cache: CachedMetadata) => any, ctx?: any): EventRef;
-    /**
-     * Called when a file has been deleted. A best-effort previous version of the cached metadata is presented,
-     * but it could be null in case the file was not successfully cached previously.
-     * @public
-     */
-    on(name: 'deleted', callback: (file: TFile, prevCache: CachedMetadata | null) => any, ctx?: any): EventRef;
-
-    /**
-     * Called when a file has been resolved for `resolvedLinks` and `unresolvedLinks`.
-     * This happens sometimes after a file has been indexed.
-     * @public
-     */
-    on(name: 'resolve', callback: (file: TFile) => any, ctx?: any): EventRef;
-    /**
-     * Called when all files has been resolved. This will be fired each time files get modified after the initial load.
-     * @public
-     */
-    on(name: 'resolved', callback: () => any, ctx?: any): EventRef;
-}
-
-/**
- * @public
- */
-export class Modal implements CloseableComponent {
-    /**
-     * @public
-     */
-    app: App;
-    /**
-     * @public
-     */
-    scope: Scope;
-    /**
-     * @public
-     */
-    containerEl: HTMLElement;
-    /**
-     * @public
-     */
-    modalEl: HTMLElement;
-    /**
-     * @public
-     */
-    titleEl: HTMLElement;
-    /**
-     * @public
-     */
-    contentEl: HTMLElement;
-
-    /**
-     * @public
-     */
-    shouldRestoreSelection: boolean;
-
-    /**
-     * @public
-     */
-    constructor(app: App);
-    /**
-     * @public
-     */
-    open(): void;
-    /**
-     * @public
-     */
-    close(): void;
-    /**
-     * @public
-     */
-    onOpen(): void;
-    /**
-     * @public
-     */
-    onClose(): void;
-
-}
-
-/**
- * Mod = Cmd on MacOS and Ctrl on other OS
- * Ctrl = Ctrl key for every OS
- * Meta = Cmd on MacOS and Win key on other OS
- * @public
- */
-export type Modifier = 'Mod' | 'Ctrl' | 'Meta' | 'Shift' | 'Alt';
-
-/** @public */
-export const moment_2: typeof Moment;
-export { moment_2 as moment }
-
-/**
- * @public
- */
-export class MomentFormatComponent extends TextComponent {
-    /**
-     * @public
-     */
-    sampleEl: HTMLElement;
-
-    /**
-     * Sets the default format when input is cleared. Also used for placeholder.
-     * @public
-     */
-    setDefaultFormat(defaultFormat: string): this;
-    /**
-     * @public
-     */
-    setSampleEl(sampleEl: HTMLElement): this;
-    /**
-     * @public
-     */
-    setValue(value: string): this;
-    /**
-     * @public
-     */
-    onChanged(): void;
-    /**
-     * @public
-     */
-    updateSample(): void;
-}
-
-/**
- * @public
- */
-export function normalizePath(path: string): string;
-
-/**
- * @public
- */
-export class Notice {
-
-    /**
-     * @public
-     */
-    constructor(message: string | DocumentFragment, timeout?: number);
-    /**
-     * Change the message of this notice.
-     * @public
-     */
-    setMessage(message: string | DocumentFragment): this;
-    /**
-     * @public
-     */
-    hide(): void;
-}
-
-/**
- * @public
- */
-export interface ObsidianProtocolData {
-    /** @public */
-    action: string;
-    /** @public */
-    [key: string]: string;
-}
-
-/**
- * @public
- */
-export type ObsidianProtocolHandler = (params: ObsidianProtocolData) => any;
-
-/**
- * @public
- */
-export interface OpenViewState {
-    /** @public */
-    state?: any;
-    /** @public */
-    eState?: any;
-    /** @public */
-    active?: boolean;
-    /** @public */
-    group?: WorkspaceLeaf;
-}
-
-/**
- * @public
- */
-export type PaneType = 'tab' | 'split' | 'window';
-
-/**
- * @public
- */
-export function parseFrontMatterAliases(frontmatter: any | null): string[] | null;
-
-/**
- * @public
- */
-export function parseFrontMatterEntry(frontmatter: any | null, key: string | RegExp): any | null;
-
-/**
- * @public
- */
-export function parseFrontMatterStringArray(frontmatter: any | null, key: string | RegExp, nospaces?: boolean): string[] | null;
-
-/**
- * @public
- */
-export function parseFrontMatterTags(frontmatter: any | null): string[] | null;
-
-/**
- * @public
- */
-export function parseLinktext(linktext: string): {
-    /**
-     * @public
-     */
-    path: string;
-    /**
-     * @public
-     */
-    subpath: string;
-};
-
-/** @public */
-export function parseYaml(yaml: string): any;
-
-/** @public */
-export const Platform: {
-    /**
-     * The UI is in desktop mode.
-     * @public
-     */
-    isDesktop: boolean;
-    /**
-     * The UI is in mobile mode.
-     * @public
-     */
-    isMobile: boolean;
-    /**
-     * We're running the electron-based desktop app.
-     * @public
-     */
-    isDesktopApp: boolean;
-    /**
-     * We're running the capacitor-js mobile app.
-     * @public
-     */
-    isMobileApp: boolean;
-    /**
-     * We're running the iOS app.
-     * @public
-     */
-    isIosApp: boolean;
-    /**
-     * We're running the Android app.
-     * @public
-     */
-    isAndroidApp: boolean;
-<<<<<<< HEAD
-
-=======
-    /**
-     * We're in a mobile app that has very limited screen space.
-     * @public
-     */
-    isPhone: boolean;
-    /**
-     * We're in a mobile app that has sufficiently large screen space.
-     * @public
-     */
-    isTablet: boolean;
->>>>>>> 45873db3
-    /**
-     * We're on a macOS device, or a device that pretends to be one (like iPhones and iPads).
-     * Typically used to detect whether to use command-based hotkeys vs ctrl-based hotkeys.
-     * @public
-     */
-    isMacOS: boolean;
-<<<<<<< HEAD
-
-=======
-    /**
-     * We're on a Windows device.
-     * @public
-     */
-    isWin: boolean;
-    /**
-     * We're on a Linux device.
-     * @public
-     */
-    isLinux: boolean;
->>>>>>> 45873db3
-    /**
-     * We're running in Safari.
-     * Typically used to provide workarounds for Safari bugs.
-     * @public
-     */
-    isSafari: boolean;
-
-};
-
-/**
- * @public
- */
-export abstract class Plugin_2 extends Component {
-
-    /**
-     * @public
-     */
-    app: App;
-    /**
-     * @public
-     */
-    manifest: PluginManifest;
-    /**
-     * @public
-     */
-    constructor(app: App, manifest: PluginManifest);
-    /**
-     * Adds a ribbon icon to the left bar.
-     * @param icon - The icon name to be used. See {@link addIcon}
-     * @param title - The title to be displayed in the tooltip.
-     * @param callback - The `click` callback.
-     * @public
-     */
-    addRibbonIcon(icon: IconName, title: string, callback: (evt: MouseEvent) => any): HTMLElement;
-    /**
-     * @public
-     */
-    addStatusBarItem(): HTMLElement;
-    /**
-     * Register a command globally. The command id and name will be automatically prefixed with this plugin's id and name.
-     * @public
-     */
-    addCommand(command: Command): Command;
-    /**
-     * @public
-     */
-    addSettingTab(settingTab: PluginSettingTab): void;
-    /**
-     * @public
-     */
-    registerView(type: string, viewCreator: ViewCreator): void;
-    /**
-     * Register your view with the 'Page preview' core plugin as an emitter of the 'hover-link' on the event.
-     * @public
-     */
-    registerHoverLinkSource(id: string, info: HoverLinkSource): void;
-    /**
-     * @public
-     */
-    registerExtensions(extensions: string[], viewType: string): void;
-    /**
-     * @public
-     */
-    registerMarkdownPostProcessor(postProcessor: MarkdownPostProcessor, sortOrder?: number): MarkdownPostProcessor;
-    /**
-     * Register a special post processor that handles fenced code given a language and a handler.
-     * This special post processor takes care of removing the <pre><code> and create a <div> that
-     * will be passed to your handler, and is expected to be filled with your custom elements.
-     * @public
-     */
-    registerMarkdownCodeBlockProcessor(language: string, handler: (source: string, el: HTMLElement, ctx: MarkdownPostProcessorContext) => Promise<any> | void, sortOrder?: number): MarkdownPostProcessor;
-    /**
-     * Runs callback on all currently loaded instances of CodeMirror,
-     * then registers the callback for all future CodeMirror instances.
-     * @public
-     * @deprecated - This is only used with the legacy editor, which is no longer maintained,
-     * and will be removed in a future update.
-     */
-    registerCodeMirror(callback: (cm: CodeMirror.Editor) => any): void;
-    /**
-     * Registers a CodeMirror 6 extension.
-     * To reconfigure cm6 extensions for your plugin on the fly, you can pass an array here and dynamically
-     * modify it. Once this array is modified, call `Workspace.updateOptions()` to have the changes applied.
-     * @param extension - must be a CodeMirror 6 `Extension`, or an array of Extensions.
-     * @public
-     */
-    registerEditorExtension(extension: Extension): void;
-    /**
-     * Register a handler for obsidian:// URLs.
-     * @param action - the action string. For example, "open" corresponds to `obsidian://open`.
-     * @param handler - the callback to trigger. You will be passed the key-value pair that is decoded from the query.
-     *                  For example, `obsidian://open?key=value` would generate `{"action": "open", "key": "value"}`.
-     * @public
-     */
-    registerObsidianProtocolHandler(action: string, handler: ObsidianProtocolHandler): void;
-    /**
-     * Register an EditorSuggest which can provide live suggestions while the user is typing.
-     * @public
-     */
-    registerEditorSuggest(editorSuggest: EditorSuggest<any>): void;
-    /**
-     * @public
-     */
-    loadData(): Promise<any>;
-    /**
-     * @public
-     */
-    saveData(data: any): Promise<void>;
-
-}
-export { Plugin_2 as Plugin }
-
-/**
- * @public
- */
-export interface PluginManifest {
-    /**
-     * @public
-     */
-    dir?: string;
-    /**
-     * @public
-     */
-    id: string;
-    /**
-     * @public
-     */
-    name: string;
-    /**
-     * @public
-     */
-    author: string;
-    /**
-     * @public
-     */
-    version: string;
-    /**
-     * @public
-     */
-    minAppVersion: string;
-    /**
-     * @public
-     */
-    description: string;
-    /**
-     * @public
-     */
-    authorUrl?: string;
-
-    /**
-     * @public
-     */
-    isDesktopOnly?: boolean;
-}
-
-/**
- * @public
- */
-export abstract class PluginSettingTab extends SettingTab {
-
-    /**
-     * @public
-     */
-    constructor(app: App, plugin: Plugin_2);
-}
-
-/**
- * @public
- */
-export interface Point {
-    /**
-     * @public
-     */
-    x: number;
-    /**
-     * @public
-     */
-    y: number;
-}
-
-/**
- * @public
- */
-export enum PopoverState {
-
-}
-
-/** @public */
-export abstract class PopoverSuggest<T> implements ISuggestOwner<T>, CloseableComponent {
-
-    /** @public */
-    constructor(app: App, scope?: Scope);
-    /** @public */
-    open(): void;
-    /** @public */
-    close(): void;
-
-    /**
-     * @inheritDoc
-     * @public
-     */
-    abstract renderSuggestion(value: T, el: HTMLElement): void;
-    /**
-     * @inheritDoc
-     * @public
-     */
-    abstract selectSuggestion(value: T, evt: MouseEvent | KeyboardEvent): void;
-}
-
-/**
- * @public
- */
-export interface Pos {
-    /**
-     * @public
-     */
-    start: Loc;
-    /**
-     * @public
-     */
-    end: Loc;
-}
-
-/**
- * @public
- */
-export interface PreparedQuery {
-    /** @public */
-    query: string;
-    /** @public */
-    tokens: string[];
-    /** @public */
-    fuzzy: string[];
-}
-
-/**
- * Construct a fuzzy search callback that runs on a target string.
- * Performance may be an issue if you are running the search for more than a few thousand times.
- * If performance is a problem, consider using `prepareSimpleSearch` instead.
- * @param query - the fuzzy query.
- * @return fn - the callback function to apply the search on.
- * @public
- */
-export function prepareFuzzySearch(query: string): (text: string) => SearchResult | null;
-
-/**
- * @public
- */
-export function prepareQuery(query: string): PreparedQuery;
-
-/**
- * Construct a simple search callback that runs on a target string.
- * @param query - the space-separated words
- * @return fn - the callback function to apply the search on
- * @public
- */
-export function prepareSimpleSearch(query: string): (text: string) => SearchResult | null;
-
-/**
- * @public
- */
-export interface ReferenceCache extends CacheItem {
-    /**
-     * @public
-     */
-    link: string;
-    /**
-     * @public
-     */
-    original: string;
-    /**
-     * if title is different than link text, in the case of [[page name|display name]]
-     * @public
-     */
-    displayText?: string;
-}
-
-/**
- * Remove a custom icon from the library
- * @param iconId - the icon ID
- * @public
- */
-export function removeIcon(iconId: string): void;
-
-/**
- * @public
- */
-export function renderMatches(el: HTMLElement | DocumentFragment, text: string, matches: SearchMatches | null, offset?: number): void;
-
-/**
- * Render some LaTeX math using the MathJax engine. Returns an HTMLElement.
- * Requires calling `finishRenderMath` when rendering is all done to flush the MathJax stylesheet.
- * @public
- */
-export function renderMath(source: string, display: boolean): HTMLElement;
-
-/**
- * @public
- */
-export function renderResults(el: HTMLElement, text: string, result: SearchResult, offset?: number): void;
-
-/**
- * Similar to `fetch()`, request a URL using HTTP/HTTPS, without any CORS restrictions.
- * Returns the text value of the response.
- * @public
- */
-export function request(request: RequestUrlParam | string): Promise<string>;
-
-/**
- * Similar to `fetch()`, request a URL using HTTP/HTTPS, without any CORS restrictions.
- * @public
- */
-export function requestUrl(request: RequestUrlParam | string): RequestUrlResponsePromise;
-
-/** @public */
-export interface RequestUrlParam {
-    /** @public */
-    url: string;
-    /** @public */
-    method?: string;
-    /** @public */
-    contentType?: string;
-    /** @public */
-    body?: string | ArrayBuffer;
-    /** @public */
-    headers?: Record<string, string>;
-    /**
-     * Whether to throw an error when the status code is >= 400
-     * Defaults to true
-     * @public
-     */
-    throw?: boolean;
-}
-
-/** @public */
-export interface RequestUrlResponse {
-    /** @public */
-    status: number;
-    /** @public */
-    headers: Record<string, string>;
-    /** @public */
-    arrayBuffer: ArrayBuffer;
-    /** @public */
-    json: any;
-    /** @public */
-    text: string;
-}
-
-/** @public */
-export interface RequestUrlResponsePromise extends Promise<RequestUrlResponse> {
-    /** @public */
-    arrayBuffer: Promise<ArrayBuffer>;
-    /** @public */
-    json: Promise<any>;
-    /** @public */
-    text: Promise<string>;
-}
-
-/**
- * Returns true if the API version is equal or higher than the requested version.
- * Use this to limit functionality that require specific API versions to avoid
- * crashing on older Obsidian builds.
- * @public
- */
-export function requireApiVersion(version: string): boolean;
-
-/**
- * @public
- */
-export function resolveSubpath(cache: CachedMetadata, subpath: string): HeadingSubpathResult | BlockSubpathResult;
-
-/**
- * @public
- */
-export interface RGB {
-    /**
-     * Red integer value between 0 and 255
-     * @public
-     */
-    r: number;
-    /**
-     * Green integer value between 0 and 255
-     * @public
-     */
-    g: number;
-    /**
-     * Blue integer value between 0 and 255
-     * @public
-     */
-    b: number;
-}
-
-/** @public */
-export function sanitizeHTMLToDom(html: string): DocumentFragment;
-
-/**
- * @public
- */
-export class Scope {
-
-    /**
-     * @public
-     */
-    constructor(parent?: Scope);
-
-    /**
-     * @public
-     * @param modifiers - `Mod`, `Ctrl`, `Meta`, `Shift`, or `Alt`. `Mod` translates to `Meta` on macOS and `Ctrl` otherwise.
-     * @param key - Keycode from https://developer.mozilla.org/en-US/docs/Web/API/KeyboardEvent/key/Key_Values
-     * @param func - the callback
-     */
-    register(modifiers: Modifier[], key: string | null, func: KeymapEventListener): KeymapEventHandler;
-    /**
-     * @public
-     */
-    unregister(handler: KeymapEventHandler): void;
-
-}
-
-/**
- * @public
- */
-export class SearchComponent extends AbstractTextComponent<HTMLInputElement> {
-    /**
-     * @public
-     */
-    clearButtonEl: HTMLElement;
-
-    /**
-     * @public
-     */
-    constructor(containerEl: HTMLElement);
-    /**
-     * @public
-     */
-    onChanged(): void;
-
-}
-
-/**
- * @public
- */
-export type SearchMatches = SearchMatchPart[];
-
-/**
- * @public
- */
-export type SearchMatchPart = [number, number];
-
-/**
- * @public
- */
-export interface SearchResult {
-    /** @public */
-    score: number;
-    /** @public */
-    matches: SearchMatches;
-}
-
-/**
- * @public
- */
-export interface SearchResultContainer {
-    /** @public */
-    match: SearchResult;
-}
-
-/**
- * @public
- */
-export interface SectionCache extends CacheItem {
-    /**
-     * The block ID of this section, if defined.
-     * @public
-     */
-    id?: string | undefined;
-    /**
-     * The type string generated by the parser.
-     * @public
-     */
-    type: string;
-}
-
-/**
- * Insert an SVG into the element from an iconId. Does nothing if no icon associated with the iconId.
- * @param parent - the HTML element to insert the icon
- * @param iconId - the icon ID
- * @public
- */
-export function setIcon(parent: HTMLElement, iconId: IconName): void;
-
-/**
- * @public
- */
-export class Setting {
-    /** @public */
-    settingEl: HTMLElement;
-    /** @public */
-    infoEl: HTMLElement;
-    /** @public */
-    nameEl: HTMLElement;
-    /** @public */
-    descEl: HTMLElement;
-    /** @public */
-    controlEl: HTMLElement;
-    /** @public */
-    components: BaseComponent[];
-    /**
-     * @public
-     */
-    constructor(containerEl: HTMLElement);
-    /**
-     * @public
-     */
-    setName(name: string | DocumentFragment): this;
-    /**
-     * @public
-     */
-    setDesc(desc: string | DocumentFragment): this;
-    /**
-     * @public
-     */
-    setClass(cls: string): this;
-    /**
-     * @public
-     */
-    setTooltip(tooltip: string, options?: TooltipOptions): this;
-    /**
-     * @public
-     */
-    setHeading(): this;
-    /**
-     * @public
-     */
-    setDisabled(disabled: boolean): this;
-
-    /**
-     * @public
-     */
-    addButton(cb: (component: ButtonComponent) => any): this;
-    /**
-     * @public
-     */
-    addExtraButton(cb: (component: ExtraButtonComponent) => any): this;
-    /**
-     * @public
-     */
-    addToggle(cb: (component: ToggleComponent) => any): this;
-    /**
-     * @public
-     */
-    addText(cb: (component: TextComponent) => any): this;
-    /**
-     * @public
-     */
-    addSearch(cb: (component: SearchComponent) => any): this;
-    /**
-     * @public
-     */
-    addTextArea(cb: (component: TextAreaComponent) => any): this;
-    /**
-     * @public
-     */
-    addMomentFormat(cb: (component: MomentFormatComponent) => any): this;
-    /**
-     * @public
-     */
-    addDropdown(cb: (component: DropdownComponent) => any): this;
-    /**
-     * @public
-     */
-    addColorPicker(cb: (component: ColorComponent) => any): this;
-    /**
-     * @public
-     */
-    addSlider(cb: (component: SliderComponent) => any): this;
-    /**
-     * Facilitates chaining
-     * @public
-     */
-    then(cb: (setting: this) => any): this;
-    /**
-     * @public
-     */
-    clear(): this;
-
-}
-
-/**
- * @public
- */
-export abstract class SettingTab {
-
-    /**
-     * @public
-     */
-    app: App;
-
-    /**
-     * @public
-     */
-    containerEl: HTMLElement;
-
-    /**
-     * @public
-     */
-    abstract display(): any;
-    /**
-     * @public
-     */
-    hide(): any;
-}
-
-/**
- * @public
- */
-export class SliderComponent extends ValueComponent<number> {
-    /**
-     * @public
-     */
-    sliderEl: HTMLInputElement;
-
-    /**
-     * @public
-     */
-    constructor(containerEl: HTMLElement);
-    /**
-     * @public
-     */
-    setDisabled(disabled: boolean): this;
-    /**
-     * @public
-     */
-    setLimits(min: number, max: number, step: number | 'any'): this;
-    /**
-     * @public
-     */
-    getValue(): number;
-    /**
-     * @public
-     */
-    setValue(value: number): this;
-    /**
-     * @public
-     */
-    getValuePretty(): string;
-    /**
-     * @public
-     */
-    setDynamicTooltip(): this;
-    /**
-     * @public
-     */
-    showTooltip(): void;
-    /**
-     * @public
-     */
-    onChange(callback: (value: number) => any): this;
-}
-
-/**
- * @public
- */
-export function sortSearchResults(results: SearchResultContainer[]): void;
-
-/**
- * @public
- */
-export type SplitDirection = 'vertical' | 'horizontal';
-
-/** @public */
-export interface Stat {
-    /** @public */
-    type: 'file' | 'folder';
-    /** @public */
-    ctime: number;
-    /** @public */
-    mtime: number;
-    /** @public */
-    size: number;
-}
-
-/** @public */
-export function stringifyYaml(obj: any): string;
-
-/**
- * This function normalizes headings for link matching by stripping out special characters and shrinking consecutive spaces.
- * @public
- */
-export function stripHeading(heading: string): string;
-
-/**
- * This function prepares headings for linking. It strips out some bad combinations of special characters that could break links.
- * @public
- */
-export function stripHeadingForLink(heading: string): string;
-
-/**
- * @public
- */
-export interface SubpathResult {
-    /**
-     * @public
-     */
-    start: Loc;
-    /**
-     * @public
-     */
-    end: Loc | null;
-}
-
-/**
- * @public
- */
-export abstract class SuggestModal<T> extends Modal implements ISuggestOwner<T> {
-    /**
-     * @public
-     */
-    limit: number;
-    /**
-     * @public
-     */
-    emptyStateText: string;
-
-    /**
-     * @public
-     */
-    inputEl: HTMLInputElement;
-
-    /**
-     * @public
-     */
-    resultContainerEl: HTMLElement;
-    /**
-     * @public
-     */
-    constructor(app: App);
-    /**
-     * @public
-     */
-    setPlaceholder(placeholder: string): void;
-    /**
-     * @public
-     */
-    setInstructions(instructions: Instruction[]): void;
-
-    /**
-     * @public
-     */
-    onNoSuggestion(): void;
-    /**
-     * @public
-     */
-    selectSuggestion(value: T, evt: MouseEvent | KeyboardEvent): void;
-    /**
-     * @public
-     */
-    abstract getSuggestions(query: string): T[] | Promise<T[]>;
-    /**
-     * @public
-     */
-    abstract renderSuggestion(value: T, el: HTMLElement): any;
-    /**
-     * @public
-     */
-    abstract onChooseSuggestion(item: T, evt: MouseEvent | KeyboardEvent): any;
-}
-
-/**
- * This can be either a `TFile` or a `TFolder`.
- * @public
- */
-export abstract class TAbstractFile {
-    /**
-     * @public
-     */
-    vault: Vault;
-    /**
-     * @public
-     */
-    path: string;
-    /**
-     * @public
-     */
-    name: string;
-    /**
-     * @public
-     */
-    parent: TFolder | null;
-
-}
-
-/**
- * @public
- */
-export interface TagCache extends CacheItem {
-    /**
-     * @public
-     */
-    tag: string;
-}
-
-/**
- * @public
- */
-export class Tasks {
-
-    /**
-     * @public
-     */
-    add(callback: () => Promise<any>): void;
-    /**
-     * @public
-     */
-    addPromise(promise: Promise<any>): void;
-    /**
-     * @public
-     */
-    isEmpty(): boolean;
-    /**
-     * @public
-     */
-    promise(): Promise<any>;
-}
-
-/**
- * @public
- */
-export class TextAreaComponent extends AbstractTextComponent<HTMLTextAreaElement> {
-    /**
-     * @public
-     */
-    constructor(containerEl: HTMLElement);
-}
-
-/**
- * @public
- */
-export class TextComponent extends AbstractTextComponent<HTMLInputElement> {
-    /**
-     * @public
-     */
-    constructor(containerEl: HTMLElement);
-}
-
-/**
- * This class implements a plaintext-based editable file view, which can be loaded and saved given an editor.
- *
- * Note that by default, this view only saves when it's closing. To implement auto-save, your editor should
- * call `this.requestSave()` when the content is changed.
- * @public
- */
-export abstract class TextFileView extends EditableFileView {
-
-    /**
-     * In memory data
-     * @public
-     */
-    data: string;
-    /**
-     * Debounced save in 2 seconds from now
-     * @public
-     */
-    requestSave: () => void;
-
-    /**
-     * @public
-     */
-    constructor(leaf: WorkspaceLeaf);
-
-    /**
-     * @public
-     */
-    onUnloadFile(file: TFile): Promise<void>;
-    /**
-     * @public
-     */
-    onLoadFile(file: TFile): Promise<void>;
-    /**
-     * @public
-     */
-    save(clear?: boolean): Promise<void>;
-
-    /**
-     * Gets the data from the editor. This will be called to save the editor contents to the file.
-     * @public
-     */
-    abstract getViewData(): string;
-    /**
-     * Set the data to the editor. This is used to load the file contents.
-     *
-     * If clear is set, then it means we're opening a completely different file.
-     * In that case, you should call clear(), or implement a slightly more efficient
-     * clearing mechanism given the new data to be set.
-     * @public
-     */
-    abstract setViewData(data: string, clear: boolean): void;
-    /**
-     * Clear the editor. This is usually called when we're about to open a completely
-     * different file, so it's best to clear any editor states like undo-redo history,
-     * and any caches/indexes associated with the previous file contents.
-     * @public
-     */
-    abstract clear(): void;
-}
-
-/**
- * @public
- */
-export class TFile extends TAbstractFile {
-    /**
-     * @public
-     */
-    stat: FileStats;
-    /**
-     * @public
-     */
-    basename: string;
-    /**
-     * @public
-     */
-    extension: string;
-
-}
-
-/**
- * @public
- */
-export class TFolder extends TAbstractFile {
-    /**
-     * @public
-     */
-    children: TAbstractFile[];
-
-    /**
-     * @public
-     */
-    isRoot(): boolean;
-
-}
-
-/**
- * @public
- */
-export class ToggleComponent extends ValueComponent<boolean> {
-    /**
-     * @public
-     */
-    toggleEl: HTMLElement;
-
-    /**
-     * @public
-     */
-    constructor(containerEl: HTMLElement);
-    /**
-     * @public
-     */
-    setDisabled(disabled: boolean): this;
-    /**
-     * @public
-     */
-    getValue(): boolean;
-    /**
-     * @public
-     */
-    setValue(on: boolean): this;
-
-    /**
-     * @public
-     */
-    setTooltip(tooltip: string, options?: TooltipOptions): this;
-    /**
-     * @public
-     */
-    onClick(): void;
-    /**
-     * @public
-     */
-    onChange(callback: (value: boolean) => any): this;
-}
-
-/** @public */
-export interface TooltipOptions {
-    /** @public */
-    placement?: TooltipPlacement;
-
-}
-
-/** @public */
-export type TooltipPlacement = 'bottom' | 'right' | 'left' | 'top';
-
-/** @public */
-export type UserEvent = MouseEvent | KeyboardEvent | TouchEvent | PointerEvent;
-
-/**
- * @public
- */
-export abstract class ValueComponent<T> extends BaseComponent {
-    /**
-     * @public
-     */
-    registerOptionListener(listeners: Record<string, (value?: T) => T>, key: string): this;
-    /**
-     * @public
-     */
-    abstract getValue(): T;
-    /**
-     * @public
-     */
-    abstract setValue(value: T): this;
-}
-
-/**
- * @public
- */
-export class Vault extends Events {
-    /**
-     * @public
-     */
-    adapter: DataAdapter;
-
-    /**
-     * Gets the path to the config folder.
-     * This value is typically `.obsidian` but it could be different.
-     * @public
-     */
-    configDir: string;
-
-    /**
-     * Gets the name of the vault
-     * @public
-     */
-    getName(): string;
-
-    /**
-     * @public
-     */
-    getAbstractFileByPath(path: string): TAbstractFile | null;
-
-    /**
-     * @public
-     */
-    getRoot(): TFolder;
-
-    /**
-     * @public
-     */
-    create(path: string, data: string, options?: DataWriteOptions): Promise<TFile>;
-    /**
-     * @public
-     */
-    createBinary(path: string, data: ArrayBuffer, options?: DataWriteOptions): Promise<TFile>;
-    /**
-     * @public
-     */
-    createFolder(path: string): Promise<void>;
-    /**
-     * @public
-     */
-    read(file: TFile): Promise<string>;
-    /**
-     * @public
-     */
-    cachedRead(file: TFile): Promise<string>;
-    /**
-     * @public
-     */
-    readBinary(file: TFile): Promise<ArrayBuffer>;
-
-    /**
-     * @public
-     */
-    getResourcePath(file: TFile): string;
-    /**
-     * @param file - The file or folder to be deleted
-     * @param force  - Should attempt to delete folder even if it has hidden children
-     * @public
-     */
-    delete(file: TAbstractFile, force?: boolean): Promise<void>;
-    /**
-     * Tries to move to system trash. If that isn't successful/allowed, use local trash
-     * @param file - The file or folder to be deleted
-     * @param system - Should move to system trash
-     * @public
-     */
-    trash(file: TAbstractFile, system: boolean): Promise<void>;
-    /**
-     * @public
-     */
-    rename(file: TAbstractFile, newPath: string): Promise<void>;
-    /**
-     * @public
-     */
-    modify(file: TFile, data: string, options?: DataWriteOptions): Promise<void>;
-    /**
-     * @public
-     */
-    modifyBinary(file: TFile, data: ArrayBuffer, options?: DataWriteOptions): Promise<void>;
-    /**
-     * @public
-     */
-    append(file: TFile, data: string, options?: DataWriteOptions): Promise<void>;
-    /**
-     * Atomically read, modify, and save the contents of a note.
-     * @param file - the file to be read and modified.
-     * @param fn - a callback function which returns the new content of the note synchronously.
-     * @param options - write options.
-     * @returns string - the text value of the note that was written.
-     * @public
-     */
-    process(file: TFile, fn: (data: string) => string, options?: DataWriteOptions): Promise<string>;
-    /**
-     * @public
-     */
-    copy(file: TFile, newPath: string): Promise<TFile>;
-    /**
-     * @public
-     */
-    getAllLoadedFiles(): TAbstractFile[];
-
-    /**
-     * @public
-     */
-    static recurseChildren(root: TFolder, cb: (file: TAbstractFile) => any): void;
-    /**
-     * @public
-     */
-    getMarkdownFiles(): TFile[];
-    /**
-     * @public
-     */
-    getFiles(): TFile[];
-
-    /**
-     * @public
-     */
-    on(name: 'create', callback: (file: TAbstractFile) => any, ctx?: any): EventRef;
-    /**
-     * @public
-     */
-    on(name: 'modify', callback: (file: TAbstractFile) => any, ctx?: any): EventRef;
-    /**
-     * @public
-     */
-    on(name: 'delete', callback: (file: TAbstractFile) => any, ctx?: any): EventRef;
-    /**
-     * @public
-     */
-    on(name: 'rename', callback: (file: TAbstractFile, oldPath: string) => any, ctx?: any): EventRef;
-
-    /**
-     * @public
-     */
-    on(name: 'closed', callback: () => any, ctx?: any): EventRef;
-
-}
-
-/**
- * @public
- */
-export abstract class View extends Component {
-    /**
-     * @public
-     */
-    app: App;
-    /**
-     * @public
-     */
-    icon: IconName;
-    /**
-     * Whether or not the view is intended for navigation.
-     * If your view is a static view that is not intended to be navigated away, set this to false.
-     * (For example: File explorer, calendar, etc.)
-     * If your view opens a file or can be otherwise navigated, set this to true.
-     * (For example: Markdown editor view, Kanban view, PDF view, etc.)
-     *
-     * @public
-     */
-    navigation: boolean;
-    /**
-     * @public
-     */
-    leaf: WorkspaceLeaf;
-    /**
-     * @public
-     */
-    containerEl: HTMLElement;
-
-    /**
-     * @public
-     */
-    constructor(leaf: WorkspaceLeaf);
-
-    /**
-     * @public
-     */
-    protected onOpen(): Promise<void>;
-    /**
-     * @public
-     */
-    protected onClose(): Promise<void>;
-    /**
-     * @public
-     */
-    abstract getViewType(): string;
-    /**
-     * @public
-     */
-    getState(): any;
-    /**
-     * @public
-     */
-    setState(state: any, result: ViewStateResult): Promise<void>;
-    /**
-     * @public
-     */
-    getEphemeralState(): any;
-    /**
-     * @public
-     */
-    setEphemeralState(state: any): void;
-    /**
-     * @public
-     */
-    getIcon(): IconName;
-    /**
-     * Called when the size of this view is changed.
-     * @public
-     */
-    onResize(): void;
-    /**
-     * @public
-     */
-    abstract getDisplayText(): string;
-    /**
-     * Populates the pane menu.
-     *
-     * (Replaces the previously removed `onHeaderMenu` and `onMoreOptionsMenu`)
-     * @public
-     */
-    onPaneMenu(menu: Menu, source: 'more-options' | 'tab-header' | string): void;
-
-}
-
-/**
- * @public
- */
-export type ViewCreator = (leaf: WorkspaceLeaf) => View;
-
-/**
- * @public
- */
-export interface ViewState {
-
-    /**
-     * @public
-     */
-    type: string;
-    /**
-     * @public
-     */
-    state?: any;
-    /**
-     * @public
-     */
-    active?: boolean;
-    /**
-     * @public
-     */
-    pinned?: boolean;
-    /**
-     * @public
-     */
-    group?: WorkspaceLeaf;
-}
-
-/**
- * @public
- */
-export interface ViewStateResult {
-
-}
-
-/**
- * @public
- */
-export class Workspace extends Events {
-
-    /**
-     * @public
-     */
-    leftSplit: WorkspaceSidedock | WorkspaceMobileDrawer;
-    /**
-     * @public
-     */
-    rightSplit: WorkspaceSidedock | WorkspaceMobileDrawer;
-    /**
-     * @public
-     */
-    leftRibbon: WorkspaceRibbon;
-    /**
-     * @public
-     */
-    rightRibbon: WorkspaceRibbon;
-    /**
-     * @public
-     */
-    rootSplit: WorkspaceRoot;
-
-    /**
-     * Indicates the currently focused leaf, if one exists.
-     *
-     * Please avoid using `activeLeaf` directly, especially without checking whether
-     * `activeLeaf` is null.
-     *
-     * The recommended alternatives are:
-     * - If you need information about the current view, use {@link getActiveViewOfType}.
-     * - If you need to open a new file or navigate a view, use {@link getLeaf}.
-     *
-     * @public
-     * @deprecated - The use of this field is discouraged.
-     */
-    activeLeaf: WorkspaceLeaf | null;
-
-    /**
-     * @public
-     */
-    containerEl: HTMLElement;
-    /**
-     * @public
-     */
-    layoutReady: boolean;
-    /**
-     * @public
-     */
-    requestSaveLayout: Debouncer<[], Promise<void>>;
-
-    /**
-     * A component managing the current editor. This can be null
-     * if the active view has no editor.
-     * @public
-     */
-    activeEditor: MarkdownFileInfo | null;
-
-    /**
-     * Runs the callback function right away if layout is already ready,
-     * or push it to a queue to be called later when layout is ready.
-     * @public
-     * */
-    onLayoutReady(callback: () => any): void;
-    /**
-     * @public
-     */
-    changeLayout(workspace: any): Promise<void>;
-
-    /**
-     * @public
-     */
-    getLayout(): any;
-
-    /**
-     * @public
-     */
-    createLeafInParent(parent: WorkspaceSplit, index: number): WorkspaceLeaf;
-
-    /**
-     * @public
-     */
-    createLeafBySplit(leaf: WorkspaceLeaf, direction?: SplitDirection, before?: boolean): WorkspaceLeaf;
-    /**
-     * @public
-     * @deprecated - You should use {@link getLeaf|getLeaf(true)} instead which does the same thing.
-     */
-    splitActiveLeaf(direction?: SplitDirection): WorkspaceLeaf;
-
-    /**
-     * @public
-     * @deprecated
-     */
-    duplicateLeaf(leaf: WorkspaceLeaf, direction?: SplitDirection): Promise<WorkspaceLeaf>;
-    /**
-     * @public
-     */
-    duplicateLeaf(leaf: WorkspaceLeaf, leafType: PaneType | boolean, direction?: SplitDirection): Promise<WorkspaceLeaf>;
-    /**
-     * @public
-     * @deprecated - You should use {@link getLeaf|getLeaf(false)} instead which does the same thing.
-     */
-    getUnpinnedLeaf(type?: string): WorkspaceLeaf;
-    /**
-     * Creates a new leaf in a leaf adjacent to the currently active leaf.
-     * If direction is `'vertical'`, the leaf will appear to the right.
-     * If direction is `'horizontal'`, the leaf will appear below the current leaf.
-     *
-     * @public
-     */
-    getLeaf(newLeaf?: 'split', direction?: SplitDirection): WorkspaceLeaf;
-    /**
-     * If newLeaf is false (or not set) then an existing leaf which can be navigated
-     * is returned, or a new leaf will be created if there was no leaf available.
-     *
-     * If newLeaf is `'tab'` or `true` then a new leaf will be created in the preferred
-     * location within the root split and returned.
-     *
-     * If newLeaf is `'split'` then a new leaf will be created adjacent to the currently active leaf.
-     *
-     * If newLeaf is `'window'` then a popout window will be created with a new leaf inside.
-     *
-     * @public
-     */
-    getLeaf(newLeaf?: PaneType | boolean): WorkspaceLeaf;
-
-    /**
-     * Migrates this leaf to a new popout window.
-     * Only works on the desktop app.
-     * @public
-     */
-    moveLeafToPopout(leaf: WorkspaceLeaf, data?: WorkspaceWindowInitData): WorkspaceWindow;
-
-    /**
-     * Open a new popout window with a single new leaf and return that leaf.
-     * Only works on the desktop app.
-     * @public
-     */
-    openPopoutLeaf(data?: WorkspaceWindowInitData): WorkspaceLeaf;
-    /**
-     * @public
-     */
-    openLinkText(linktext: string, sourcePath: string, newLeaf?: PaneType | boolean, openViewState?: OpenViewState): Promise<void>;
-    /**
-     * Sets the active leaf
-     * @param leaf - The new active leaf
-     * @param params
-     * @public
-     */
-    setActiveLeaf(leaf: WorkspaceLeaf, params?: {
-        /** @public */
-        focus?: boolean;
-    }): void;
-    /**
-     * @deprecated - function signature changed. Use other form instead
-     * @public
-     */
-    setActiveLeaf(leaf: WorkspaceLeaf, pushHistory: boolean, focus: boolean): void;
-
-    /**
-     * @public
-     */
-    getLeafById(id: string): WorkspaceLeaf;
-    /**
-     * @public
-     */
-    getGroupLeaves(group: string): WorkspaceLeaf[];
-
-    /**
-     * @public
-     */
-    getMostRecentLeaf(root?: WorkspaceParent): WorkspaceLeaf | null;
-    /**
-     * @public
-     */
-    getLeftLeaf(split: boolean): WorkspaceLeaf;
-    /**
-     * @public
-     */
-    getRightLeaf(split: boolean): WorkspaceLeaf;
-
-    /**
-     * @public
-     */
-    getActiveViewOfType<T extends View>(type: Constructor<T>): T | null;
-
-    /**
-     * Returns the file for the current view if it's a FileView.
-     *
-     * Otherwise, it will recent the most recently active file.
-     *
-     * @public
-     */
-    getActiveFile(): TFile | null;
-
-    /**
-     * Iterate through all leaves in the main area of the workspace.
-     * @public
-     */
-    iterateRootLeaves(callback: (leaf: WorkspaceLeaf) => any): void;
-    /**
-     * Iterate through all leaves, including main area leaves, floating leaves, and sidebar leaves.
-     * @public
-     */
-    iterateAllLeaves(callback: (leaf: WorkspaceLeaf) => any): void;
-    /**
-     * @public
-     */
-    getLeavesOfType(viewType: string): WorkspaceLeaf[];
-    /**
-     * @public
-     */
-    detachLeavesOfType(viewType: string): void;
-
-    /**
-     * @public
-     */
-    revealLeaf(leaf: WorkspaceLeaf): void;
-    /**
-     * @public
-     */
-    getLastOpenFiles(): string[];
-
-    /**
-     * Calling this function will update/reconfigure the options of all markdown panes.
-     * It is fairly expensive, so it should not be called frequently.
-     * @public
-     */
-    updateOptions(): void;
-
-    /**
-     * @public
-     */
-    iterateCodeMirrors(callback: (cm: CodeMirror.Editor) => any): void;
-
-    /**
-     * @public
-     */
-    on(name: 'quick-preview', callback: (file: TFile, data: string) => any, ctx?: any): EventRef;
-    /**
-     * @public
-     */
-    on(name: 'resize', callback: () => any, ctx?: any): EventRef;
-    /**
-     * @public
-     */
-    on(name: 'active-leaf-change', callback: (leaf: WorkspaceLeaf | null) => any, ctx?: any): EventRef;
-    /**
-     * @public
-     */
-    on(name: 'file-open', callback: (file: TFile | null) => any, ctx?: any): EventRef;
-
-    /**
-     * @public
-     */
-    on(name: 'layout-change', callback: () => any, ctx?: any): EventRef;
-    /**
-     * @public
-     */
-    on(name: 'window-open', callback: (win: WorkspaceWindow, window: Window) => any, ctx?: any): EventRef;
-    /**
-     * @public
-     */
-    on(name: 'window-close', callback: (win: WorkspaceWindow, window: Window) => any, ctx?: any): EventRef;
-    /**
-     * Triggered when the CSS of the app has changed.
-     * @public
-     */
-    on(name: 'css-change', callback: () => any, ctx?: any): EventRef;
-    /**
-     * Triggered when the user opens the context menu on a file.
-     * @public
-     */
-    on(name: 'file-menu', callback: (menu: Menu, file: TAbstractFile, source: string, leaf?: WorkspaceLeaf) => any, ctx?: any): EventRef;
-
-    /**
-     * Triggered when the user opens the context menu on an editor.
-     * @public
-     */
-    on(name: 'editor-menu', callback: (menu: Menu, editor: Editor, info: MarkdownView | MarkdownFileInfo) => any, ctx?: any): EventRef;
-    /**
-     * Triggered when changes to an editor has been applied, either programmatically or from a user event.
-     * @public
-     */
-    on(name: 'editor-change', callback: (editor: Editor, info: MarkdownView | MarkdownFileInfo) => any, ctx?: any): EventRef;
-    /**
-     * Triggered when the editor receives a paste event.
-     * Check for `evt.defaultPrevented` before attempting to handle this event, and return if it has been already handled.
-     * Use `evt.preventDefault()` to indicate that you've handled the event.
-     * @public
-     */
-    on(name: 'editor-paste', callback: (evt: ClipboardEvent, editor: Editor, info: MarkdownView | MarkdownFileInfo) => any, ctx?: any): EventRef;
-    /**
-     * Triggered when the editor receives a drop event.
-     * Check for `evt.defaultPrevented` before attempting to handle this event, and return if it has been already handled.
-     * Use `evt.preventDefault()` to indicate that you've handled the event.
-     * @public
-     */
-    on(name: 'editor-drop', callback: (evt: DragEvent, editor: Editor, info: MarkdownView | MarkdownFileInfo) => any, ctx?: any): EventRef;
-
-    /**
-     * @public
-     */
-    on(name: 'codemirror', callback: (cm: CodeMirror.Editor) => any, ctx?: any): EventRef;
-
-    /**
-     * Triggered when the app is about to quit. Not guaranteed to actually run.
-     * Perform some best effort cleanup here.
-     * @public
-     */
-    on(name: 'quit', callback: (tasks: Tasks) => any, ctx?: any): EventRef;
-
-}
-
-/**
- * @public
- */
-export abstract class WorkspaceContainer extends WorkspaceSplit {
-
-    /** @public */
-    abstract win: Window;
-    /** @public */
-    abstract doc: Document;
-
-}
-
-/**
- * @public
- */
-export class WorkspaceFloating extends WorkspaceParent {
-
-}
-
-/**
- * @public
- */
-export abstract class WorkspaceItem extends Events {
-
-    /**
-     * @public
-     */
-    getRoot(): WorkspaceItem;
-    /**
-     * Get the root container parent item, which can be one of:
-     * - {@link WorkspaceRoot}
-     * - {@link WorkspaceWindow}
-     * @public
-     */
-    getContainer(): WorkspaceContainer;
-
-}
-
-/**
- * @public
- */
-export class WorkspaceLeaf extends WorkspaceItem {
-
-    /**
-     * @public
-     */
-    view: View;
-
-    /**
-     * By default, `openFile` will also make the leaf active.
-     * Pass in `{ active: false }` to override.
-     *
-     * @public
-     */
-    openFile(file: TFile, openState?: OpenViewState): Promise<void>;
-
-    /**
-     * @public
-     */
-    open(view: View): Promise<View>;
-
-    /**
-     * @public
-     */
-    getViewState(): ViewState;
-    /**
-     * @public
-     */
-    setViewState(viewState: ViewState, eState?: any): Promise<void>;
-
-    /**
-     * @public
-     */
-    getEphemeralState(): any;
-    /**
-     * @public
-     */
-    setEphemeralState(state: any): void;
-    /**
-     * @public
-     */
-    togglePinned(): void;
-    /**
-     * @public
-     */
-    setPinned(pinned: boolean): void;
-    /**
-     * @public
-     */
-    setGroupMember(other: WorkspaceLeaf): void;
-    /**
-     * @public
-     */
-    setGroup(group: string): void;
-    /**
-     * @public
-     */
-    detach(): void;
-
-    /**
-     * @public
-     */
-    getIcon(): IconName;
-    /**
-     * @public
-     */
-    getDisplayText(): string;
-
-    /**
-     * @public
-     */
-    onResize(): void;
-
-    /**
-     * @public
-     */
-    on(name: 'pinned-change', callback: (pinned: boolean) => any, ctx?: any): EventRef;
-    /**
-     * @public
-     */
-    on(name: 'group-change', callback: (group: string) => any, ctx?: any): EventRef;
-
-}
-
-/**
- * @public
- */
-export class WorkspaceMobileDrawer extends WorkspaceParent {
-
-    /** @public */
-    collapsed: boolean;
-
-    /** @public */
-    expand(): void;
-
-    /** @public */
-    collapse(): void;
-
-    /** @public */
-    toggle(): void;
-
-}
-
-/**
- * @public
- */
-export abstract class WorkspaceParent extends WorkspaceItem {
-
-}
-
-/**
- * @public
- */
-export class WorkspaceRibbon {
-
-}
-
-/**
- * @public
- */
-export class WorkspaceRoot extends WorkspaceContainer {
-    /** @public */
-    win: Window;
-    /** @public */
-    doc: Document;
-}
-
-/**
- * @public
- */
-export class WorkspaceSidedock extends WorkspaceSplit {
-
-    /** @public */
-    collapsed: boolean;
-
-    /** @public */
-    toggle(): void;
-    /** @public */
-    collapse(): void;
-    /** @public */
-    expand(): void;
-
-}
-
-/**
- * @public
- */
-export class WorkspaceSplit extends WorkspaceParent {
-
-}
-
-/**
- * @public
- */
-export class WorkspaceTabs extends WorkspaceParent {
-
-}
-
-/**
- * @public
- */
-export class WorkspaceWindow extends WorkspaceContainer {
-
-    /** @public */
-    win: Window;
-    /** @public */
-    doc: Document;
-
-}
-
-/**
- * @public
- */
-export interface WorkspaceWindowInitData {
-
-    /**
-     * The suggested size
-     * @public
-     */
-    size?: {
-        /** @public */
-        width: number;
-        /** @public */
-        height: number;
-    };
-}
-
-export { }
-
-/** @public */
-type IconName = string;
+import { Extension, StateField } from '@codemirror/state';
+import { EditorView, ViewPlugin } from '@codemirror/view';
+import * as CodeMirror from 'codemirror';
+import * as Moment from 'moment';
+
+declare global {
+    interface HTMLElement extends Element {
+        /**
+         * @param listener - the callback to call when this node has been migrated to another window.
+         * @returns destroy - a function to remove the event handler to avoid memory leaks.
+         */
+        onWindowMigrated(this: HTMLElement, listener: (win: Window) => any): () => void;
+    }
+}
+/**
+ * @public
+ */
+export class AbstractTextComponent<T extends HTMLInputElement | HTMLTextAreaElement> extends ValueComponent<string> {
+    /**
+     * @public
+     */
+    inputEl: T;
+
+    /**
+     * @public
+     */
+    constructor(inputEl: T);
+    /**
+     * @public
+     */
+    setDisabled(disabled: boolean): this;
+    /**
+     * @public
+     */
+    getValue(): string;
+    /**
+     * @public
+     */
+    setValue(value: string): this;
+    /**
+     * @public
+     */
+    setPlaceholder(placeholder: string): this;
+    /**
+     * @public
+     */
+    onChanged(): void;
+    /**
+     * @public
+     */
+    onChange(callback: (value: string) => any): this;
+}
+
+/**
+ * Adds an icon to the library
+ * @param iconId - the icon ID
+ * @param svgContent - the content of the SVG.
+ * @public
+ */
+export function addIcon(iconId: string, svgContent: string): void;
+
+/**
+ * This is the API version of the app, which follows the release cycle of the desktop app.
+ * Example: "0.13.21"
+ * @public
+ */
+export let apiVersion: string;
+
+/**
+ * @public
+ */
+export class App {
+
+    /** @public */
+    keymap: Keymap;
+    /** @public */
+    scope: Scope;
+
+    /** @public */
+    workspace: Workspace;
+
+    /** @public */
+    vault: Vault;
+    /** @public */
+    metadataCache: MetadataCache;
+
+    /** @public */
+    fileManager: FileManager;
+
+    /**
+     * The last known user interaction event, to help commands find out what modifier keys are pressed.
+     * @public
+     */
+    lastEvent: UserEvent | null;
+
+}
+
+/** @public */
+export function arrayBufferToBase64(buffer: ArrayBuffer): string;
+
+/** @public */
+export function arrayBufferToHex(data: ArrayBuffer): string;
+
+/** @public */
+export function base64ToArrayBuffer(base64: string): ArrayBuffer;
+
+/**
+ * @public
+ */
+export abstract class BaseComponent {
+    /** @public */
+    disabled: boolean;
+    /**
+     * Facilitates chaining
+     * @public
+     */
+    then(cb: (component: this) => any): this;
+    /**
+     * @public
+     */
+    setDisabled(disabled: boolean): this;
+}
+
+/**
+ * @public
+ */
+export interface BlockCache extends CacheItem {
+    /** @public */
+    id: string;
+}
+
+/**
+ * @public
+ */
+export interface BlockSubpathResult extends SubpathResult {
+    /**
+     * @public
+     */
+    type: 'block';
+    /**
+     * @public
+     */
+    block: BlockCache;
+    /**
+     * @public
+     */
+    list?: ListItemCache;
+}
+
+/**
+ * @public
+ */
+export class ButtonComponent extends BaseComponent {
+    /**
+     * @public
+     */
+    buttonEl: HTMLButtonElement;
+
+    /**
+     * @public
+     */
+    constructor(containerEl: HTMLElement);
+    /**
+     * @public
+     */
+    setDisabled(disabled: boolean): this;
+    /**
+     * @public
+     */
+    setCta(): this;
+    /**
+     * @public
+     */
+    removeCta(): this;
+    /**
+     * @public
+     */
+    setWarning(): this;
+    /**
+     * @public
+     */
+    setTooltip(tooltip: string, options?: TooltipOptions): this;
+    /**
+     * @public
+     */
+    setButtonText(name: string): this;
+    /**
+     * @public
+     */
+    setIcon(icon: IconName): this;
+    /**
+     * @public
+     */
+    setClass(cls: string): this;
+    /**
+     * @public
+     */
+    onClick(callback: (evt: MouseEvent) => any): this;
+}
+
+/**
+ * @public
+ */
+export interface CachedMetadata {
+    /**
+     * @public
+     */
+    links?: LinkCache[];
+    /**
+     * @public
+     */
+    embeds?: EmbedCache[];
+    /**
+     * @public
+     */
+    tags?: TagCache[];
+    /**
+     * @public
+     */
+    headings?: HeadingCache[];
+    /**
+     * Sections are root level markdown blocks, which can be used to divide the document up.
+     * @public
+     */
+    sections?: SectionCache[];
+    /**
+     * @public
+     */
+    listItems?: ListItemCache[];
+    /**
+     * @public
+     */
+    frontmatter?: FrontMatterCache;
+    /**
+     * @public
+     */
+    blocks?: Record<string, BlockCache>;
+}
+
+/**
+ * @public
+ */
+export interface CacheItem {
+    /**
+     * @public
+     */
+    position: Pos;
+
+}
+
+/** @public */
+export interface CloseableComponent {
+    /** @public */
+    close(): any;
+}
+
+/**
+ * Color picker component. Values are by default 6-digit hash-prefixed hex strings like `#000000`.
+ * @public
+ */
+export class ColorComponent extends ValueComponent<string> {
+
+    /**
+     * @public
+     */
+    constructor(containerEl: HTMLElement);
+    /**
+     * @public
+     */
+    setDisabled(disabled: boolean): this;
+    /**
+     * @public
+     */
+    getValue(): HexString;
+    /**
+     * @public
+     */
+    getValueRgb(): RGB;
+    /**
+     * @public
+     */
+    getValueHsl(): HSL;
+
+    /**
+     * @public
+     */
+    setValue(value: HexString): this;
+    /**
+     * @public
+     */
+    setValueRgb(rgb: RGB): this;
+    /**
+     * @public
+     */
+    setValueHsl(hsl: HSL): this;
+
+    /**
+     * @public
+     */
+    onChange(callback: (value: string) => any): this;
+}
+
+/**
+ * @public
+ */
+export interface Command {
+    /**
+     * Globally unique ID to identify this command.
+     * @public
+     */
+    id: string;
+    /**
+     * Human friendly name for searching.
+     * @public
+     */
+    name: string;
+    /**
+     * Icon ID to be used in the toolbar.
+     * @public
+     */
+    icon?: IconName;
+    /** @public */
+    mobileOnly?: boolean;
+    /**
+     * Whether holding the hotkey should repeatedly trigger this command. Defaults to false.
+     * @public
+     */
+    repeatable?: boolean;
+    /**
+     * Simple callback, triggered globally.
+     * @public
+     */
+    callback?: () => any;
+    /**
+     * Complex callback, overrides the simple callback.
+     * Used to "check" whether your command can be performed in the current circumstances.
+     * For example, if your command requires the active focused pane to be a MarkdownSourceView, then
+     * you should only return true if the condition is satisfied. Returning false or undefined causes
+     * the command to be hidden from the command palette.
+     *
+     * @param checking - Whether the command palette is just "checking" if your command should show right now.
+     * If checking is true, then this function should not perform any action.
+     * If checking is false, then this function should perform the action.
+     * @returns Whether this command can be executed at the moment.
+     * @public
+     */
+    checkCallback?: (checking: boolean) => boolean | void;
+
+    /**
+     * A command callback that is only triggered when the user is in an editor.
+     * Overrides `callback` and `checkCallback`
+     * @public
+     */
+    editorCallback?: (editor: Editor, ctx: MarkdownView | MarkdownFileInfo) => any;
+    /**
+     * A command callback that is only triggered when the user is in an editor.
+     * Overrides `editorCallback`, `callback` and `checkCallback`
+     * @public
+     */
+    editorCheckCallback?: (checking: boolean, editor: Editor, ctx: MarkdownView | MarkdownFileInfo) => boolean | void;
+    /**
+     * Sets the default hotkey. It is recommended for plugins to avoid setting default hotkeys if possible,
+     * to avoid conflicting hotkeys with one that's set by the user, even though customized hotkeys have higher priority.
+     * @public
+     */
+    hotkeys?: Hotkey[];
+}
+
+/**
+ * @public
+ */
+export class Component {
+
+    /**
+     * Load this component and its children
+     * @public
+     */
+    load(): void;
+    /**
+     * Override this to load your component
+     * @public
+     * @virtual
+     */
+    onload(): void;
+    /**
+     * Unload this component and its children
+     * @public
+     */
+    unload(): void;
+    /**
+     * Override this to unload your component
+     * @public
+     * @virtual
+     */
+    onunload(): void;
+    /**
+     * Adds a child component, loading it if this component is loaded
+     * @public
+     */
+    addChild<T extends Component>(component: T): T;
+    /**
+     * Removes a child component, unloading it
+     * @public
+     */
+    removeChild<T extends Component>(component: T): T;
+    /**
+     * Registers a callback to be called when unloading
+     * @public
+     */
+    register(cb: () => any): void;
+    /**
+     * Registers an event to be detached when unloading
+     * @public
+     */
+    registerEvent(eventRef: EventRef): void;
+    /**
+     * Registers an DOM event to be detached when unloading
+     * @public
+     */
+    registerDomEvent<K extends keyof WindowEventMap>(el: Window, type: K, callback: (this: HTMLElement, ev: WindowEventMap[K]) => any, options?: boolean | AddEventListenerOptions): void;
+    /**
+     * Registers an DOM event to be detached when unloading
+     * @public
+     */
+    registerDomEvent<K extends keyof DocumentEventMap>(el: Document, type: K, callback: (this: HTMLElement, ev: DocumentEventMap[K]) => any, options?: boolean | AddEventListenerOptions): void;
+    /**
+     * Registers an DOM event to be detached when unloading
+     * @public
+     */
+    registerDomEvent<K extends keyof HTMLElementEventMap>(el: HTMLElement, type: K, callback: (this: HTMLElement, ev: HTMLElementEventMap[K]) => any, options?: boolean | AddEventListenerOptions): void;
+
+    /**
+     * Registers an interval (from setInterval) to be cancelled when unloading
+     * Use {@link window.setInterval} instead of {@link setInterval} to avoid TypeScript confusing between NodeJS vs Browser API
+     * @public
+     */
+    registerInterval(id: number): number;
+}
+
+/** @public */
+export type Constructor<T> = abstract new (...args: any[]) => T;
+
+/**
+ * @public
+ */
+export interface DataAdapter {
+
+    /**
+     * @public
+     */
+    getName(): string;
+
+    /**
+     * @public
+     */
+    exists(normalizedPath: string, sensitive?: boolean): Promise<boolean>;
+    /**
+     * @public
+     */
+    stat(normalizedPath: string): Promise<Stat | null>;
+    /**
+     * @public
+     */
+    list(normalizedPath: string): Promise<ListedFiles>;
+    /**
+     * @public
+     */
+    read(normalizedPath: string): Promise<string>;
+    /**
+     * @public
+     */
+    readBinary(normalizedPath: string): Promise<ArrayBuffer>;
+    /**
+     * @public
+     */
+    write(normalizedPath: string, data: string, options?: DataWriteOptions): Promise<void>;
+    /**
+     * @public
+     */
+    writeBinary(normalizedPath: string, data: ArrayBuffer, options?: DataWriteOptions): Promise<void>;
+    /**
+     * @public
+     */
+    append(normalizedPath: string, data: string, options?: DataWriteOptions): Promise<void>;
+    /**
+     * @public
+     */
+    process(normalizedPath: string, fn: (data: string) => string, options?: DataWriteOptions): Promise<string>;
+    /**
+     * @public
+     */
+    getResourcePath(normalizedPath: string): string;
+    /**
+     * @public
+     */
+    mkdir(normalizedPath: string): Promise<void>;
+    /**
+     * @public
+     */
+    trashSystem(normalizedPath: string): Promise<boolean>;
+    /**
+     * @public
+     */
+    trashLocal(normalizedPath: string): Promise<void>;
+    /**
+     * @public
+     */
+    rmdir(normalizedPath: string, recursive: boolean): Promise<void>;
+    /**
+     * @public
+     */
+    remove(normalizedPath: string): Promise<void>;
+
+    /**
+     * @public
+     */
+    rename(normalizedPath: string, normalizedNewPath: string): Promise<void>;
+    /**
+     * @public
+     */
+    copy(normalizedPath: string, normalizedNewPath: string): Promise<void>;
+}
+
+/**
+ * @public
+ */
+export interface DataWriteOptions {
+    /** @public */
+    ctime?: number;
+    /** @public */
+    mtime?: number;
+
+}
+
+/**
+ * A standard debounce function.
+ *
+ * @param cb - The function to call.
+ * @param timeout - The timeout to wait.
+ * @param resetTimer - Whether to reset the timeout when the debouncer is called again.
+ * @returns a debounced function that takes the same parameter as the original function.
+ * @public
+ */
+export function debounce<T extends unknown[], V>(cb: (...args: [...T]) => V, timeout?: number, resetTimer?: boolean): Debouncer<T, V>;
+
+/** @public */
+export interface Debouncer<T extends unknown[], V> {
+    /** @public */
+    (...args: [...T]): this;
+    /** @public */
+    cancel(): this;
+
+}
+
+/**
+ * @public
+ */
+export class DropdownComponent extends ValueComponent<string> {
+    /**
+     * @public
+     */
+    selectEl: HTMLSelectElement;
+
+    /**
+     * @public
+     */
+    constructor(containerEl: HTMLElement);
+    /**
+     * @public
+     */
+    setDisabled(disabled: boolean): this;
+    /**
+     * @public
+     */
+    addOption(value: string, display: string): this;
+    /**
+     * @public
+     */
+    addOptions(options: Record<string, string>): this;
+    /**
+     * @public
+     */
+    getValue(): string;
+    /**
+     * @public
+     */
+    setValue(value: string): this;
+    /**
+     * @public
+     */
+    onChange(callback: (value: string) => any): this;
+}
+
+/**
+ * @public
+ */
+export abstract class EditableFileView extends FileView {
+
+}
+
+/**
+ * A common interface that bridges the gap between CodeMirror 5 and CodeMirror 6.
+ * @public
+ */
+export abstract class Editor {
+
+    /** @public */
+    getDoc(): this;
+    /** @public */
+    abstract refresh(): void;
+    /** @public */
+    abstract getValue(): string;
+    /** @public */
+    abstract setValue(content: string): void;
+    /**
+     * Get the text at line (0-indexed)
+     * @public
+     */
+    abstract getLine(line: number): string;
+    /** @public */
+    setLine(n: number, text: string): void;
+    /**
+     * Gets the number of lines in the document
+     * @public
+     */
+    abstract lineCount(): number;
+    /** @public */
+    abstract lastLine(): number;
+    /** @public */
+    abstract getSelection(): string;
+    /** @public */
+    somethingSelected(): boolean;
+    /** @public */
+    abstract getRange(from: EditorPosition, to: EditorPosition): string;
+    /** @public */
+    abstract replaceSelection(replacement: string, origin?: string): void;
+    /** @public */
+    abstract replaceRange(replacement: string, from: EditorPosition, to?: EditorPosition, origin?: string): void;
+    /** @public */
+    abstract getCursor(string?: 'from' | 'to' | 'head' | 'anchor'): EditorPosition;
+    /** @public */
+    abstract listSelections(): EditorSelection[];
+    /** @public */
+    setCursor(pos: EditorPosition | number, ch?: number): void;
+    /** @public */
+    abstract setSelection(anchor: EditorPosition, head?: EditorPosition): void;
+    /** @public */
+    abstract setSelections(ranges: EditorSelectionOrCaret[], main?: number): void;
+    /** @public */
+    abstract focus(): void;
+    /** @public */
+    abstract blur(): void;
+    /** @public */
+    abstract hasFocus(): boolean;
+    /** @public */
+    abstract getScrollInfo(): {
+        /** @public */
+        top: number;
+        /** @public */
+        left: number;
+    };
+    /** @public */
+    abstract scrollTo(x?: number | null, y?: number | null): void;
+    /** @public */
+    abstract scrollIntoView(range: EditorRange, center?: boolean): void;
+    /** @public */
+    abstract undo(): void;
+    /** @public */
+    abstract redo(): void;
+    /** @public */
+    abstract exec(command: EditorCommandName): void;
+    /** @public */
+    abstract transaction(tx: EditorTransaction, origin?: string): void;
+    /** @public */
+    abstract wordAt(pos: EditorPosition): EditorRange | null;
+    /** @public */
+    abstract posToOffset(pos: EditorPosition): number;
+    /** @public */
+    abstract offsetToPos(offset: number): EditorPosition;
+
+    /** @public */
+    processLines<T>(read: (line: number, lineText: string) => T | null, write: (line: number, lineText: string, value: T | null) => EditorChange | void, ignoreEmpty?: boolean): void;
+
+}
+
+/** @public */
+export interface EditorChange extends EditorRangeOrCaret {
+    /** @public */
+    text: string;
+}
+
+/** @public */
+export type EditorCommandName = 'goUp' | 'goDown' | 'goLeft' | 'goRight' | 'goStart' | 'goEnd' | 'goWordLeft' | 'goWordRight' | 'indentMore' | 'indentLess' | 'newlineAndIndent' | 'swapLineUp' | 'swapLineDown' | 'deleteLine' | 'toggleFold' | 'foldAll' | 'unfoldAll';
+
+/**
+ * Use this StateField to get a reference to the EditorView
+ * @public
+ */
+export const editorEditorField: StateField<EditorView>;
+
+/**
+ * Use this StateField to get information about this markdown editor, such as the associated file, or the Editor.
+ * @public
+ */
+export const editorInfoField: StateField<MarkdownFileInfo>;
+
+/**
+ * Use this StateField to check whether Live Preview is active
+ * @public
+ */
+export const editorLivePreviewField: StateField<boolean>;
+
+/** @public */
+export interface EditorPosition {
+    /** @public */
+    line: number;
+    /** @public */
+    ch: number;
+}
+
+/** @public */
+export interface EditorRange {
+    /** @public */
+    from: EditorPosition;
+    /** @public */
+    to: EditorPosition;
+}
+
+/** @public */
+export interface EditorRangeOrCaret {
+    /** @public */
+    from: EditorPosition;
+    /** @public */
+    to?: EditorPosition;
+}
+
+/** @public */
+export interface EditorScrollInfo {
+    /** @public */
+    left: number;
+    /** @public */
+    top: number;
+    /** @public */
+    width: number;
+    /** @public */
+    height: number;
+    /** @public */
+    clientWidth: number;
+    /** @public */
+    clientHeight: number;
+}
+
+/** @public */
+export interface EditorSelection {
+    /** @public */
+    anchor: EditorPosition;
+    /** @public */
+    head: EditorPosition;
+}
+
+/** @public */
+export interface EditorSelectionOrCaret {
+    /** @public */
+    anchor: EditorPosition;
+    /** @public */
+    head?: EditorPosition;
+}
+
+/** @public */
+export abstract class EditorSuggest<T> extends PopoverSuggest<T> {
+    /**
+     * Current suggestion context, containing the result of `onTrigger`.
+     * This will be null any time the EditorSuggest is not supposed to run.
+     * @public
+     */
+    context: EditorSuggestContext | null;
+    /**
+     * Override this to use a different limit for suggestion items
+     * @public
+     */
+    limit: number;
+    /** @public */
+    constructor(app: App);
+    /**
+     * @public
+     */
+    setInstructions(instructions: Instruction[]): void;
+
+    /**
+     * Based on the editor line and cursor position, determine if this EditorSuggest should be triggered at this moment.
+     * Typically, you would run a regular expression on the current line text before the cursor.
+     * Return null to indicate that this editor suggest is not supposed to be triggered.
+     *
+     * Please be mindful of performance when implementing this function, as it will be triggered very often (on each keypress).
+     * Keep it simple, and return null as early as possible if you determine that it is not the right time.
+     * @public
+     */
+    abstract onTrigger(cursor: EditorPosition, editor: Editor, file: TFile | null): EditorSuggestTriggerInfo | null;
+    /**
+     * Generate suggestion items based on this context. Can be async, but preferably sync.
+     * When generating async suggestions, you should pass the context along.
+     * @public
+     */
+    abstract getSuggestions(context: EditorSuggestContext): T[] | Promise<T[]>;
+
+}
+
+/** @public */
+export interface EditorSuggestContext extends EditorSuggestTriggerInfo {
+    /** @public */
+    editor: Editor;
+    /** @public */
+    file: TFile;
+}
+
+/** @public */
+export interface EditorSuggestTriggerInfo {
+    /**
+     * The start position of the triggering text. This is used to position the popover.
+     * @public
+     */
+    start: EditorPosition;
+    /**
+     * The end position of the triggering text. This is used to position the popover.
+     * @public
+     */
+    end: EditorPosition;
+    /**
+     * They query string (usually the text between start and end) that will be used to generate the suggestion content.
+     * @public
+     */
+    query: string;
+}
+
+/** @public */
+export interface EditorTransaction {
+    /** @public */
+    replaceSelection?: string;
+    /** @public */
+    changes?: EditorChange[];
+    /**
+     * Multiple selections, overrides `selection`.
+     * @public
+     */
+    selections?: EditorRangeOrCaret[];
+    /** @public */
+    selection?: EditorRangeOrCaret;
+}
+
+/**
+ * Use this StateField to get a reference to the MarkdownView.
+ * This is now deprecated because it is possible for an editor to not be associated with a MarkdownView.
+ * @see {@link editorInfoField} - for the new recommended field to use.
+ * @public
+ * @deprecated
+ */
+export const editorViewField: StateField<MarkdownView>;
+
+/**
+ * @public
+ */
+export interface EmbedCache extends ReferenceCache {
+}
+
+/**
+ * @public
+ */
+export interface EventRef {
+
+}
+
+/**
+ * @public
+ */
+export class Events {
+
+    /**
+     * @public
+     */
+    on(name: string, callback: (...data: any) => any, ctx?: any): EventRef;
+    /**
+     * @public
+     */
+    off(name: string, callback: (...data: any) => any): void;
+    /**
+     * @public
+     */
+    offref(ref: EventRef): void;
+    /**
+     * @public
+     */
+    trigger(name: string, ...data: any[]): void;
+    /**
+     * @public
+     */
+    tryTrigger(evt: EventRef, args: any[]): void;
+}
+
+/**
+ * @public
+ */
+export class ExtraButtonComponent extends BaseComponent {
+    /**
+     * @public
+     */
+    extraSettingsEl: HTMLElement;
+
+    /**
+     * @public
+     */
+    constructor(containerEl: HTMLElement);
+    /**
+     * @public
+     */
+    setDisabled(disabled: boolean): this;
+    /**
+     * @public
+     */
+    setTooltip(tooltip: string, options?: TooltipOptions): this;
+    /**
+     * @public
+     */
+    setIcon(icon: IconName): this;
+    /**
+     * @public
+     */
+    onClick(callback: () => any): this;
+}
+
+/**
+ * Manage the creation, deletion and renaming of files from the UI.
+ * @public
+ */
+export class FileManager {
+
+    /**
+     * Gets the folder that new files should be saved to, given the user's preferences.
+     * @param sourcePath - The path to the current open/focused file,
+     * used when the user wants new files to be created "in the same folder".
+     * Use an empty string if there is no active file.
+     * @param newFilePath - The path to the file that will be newly created,
+     * used to infer what settings to use based on the path's extension.
+     * @public
+     */
+    getNewFileParent(sourcePath: string, newFilePath?: string): TFolder;
+
+    /**
+     * Rename or move a file safely, and update all links to it depending on the user's preferences.
+     * @param file - the file to rename
+     * @param newPath - the new path for the file
+     * @public
+     */
+    renameFile(file: TAbstractFile, newPath: string): Promise<void>;
+
+    /**
+     * Generate a markdown link based on the user's preferences.
+     * @param file - the file to link to.
+     * @param sourcePath - where the link is stored in, used to compute relative links.
+     * @param subpath - A subpath, starting with `#`, used for linking to headings or blocks.
+     * @param alias - The display text if it's to be different than the file name. Pass empty string to use file name.
+     * @public
+     */
+    generateMarkdownLink(file: TFile, sourcePath: string, subpath?: string, alias?: string): string;
+
+    /**
+     * Atomically read, modify, and save the frontmatter of a note.
+     * The frontmatter is passed in as a JS object, and should be mutated directly to achieve the desired result.
+     *
+     * Remember to handle errors thrown by this method.
+     *
+     * @param file - the file to be modified. Must be a markdown file.
+     * @param fn - a callback function which mutates the frontMatter object synchronously.
+     * @throws YAMLParseError if the YAML parsing fails
+     * @throws any errors that your callback function throws
+     * @public
+     */
+    processFrontMatter(file: TFile, fn: (frontmatter: any) => void): Promise<void>;
+
+}
+
+/**
+ * @public
+ */
+export interface FileStats {
+    /** @public */
+    ctime: number;
+    /** @public */
+    mtime: number;
+    /** @public */
+    size: number;
+}
+
+/**
+ * @public
+ */
+export class FileSystemAdapter implements DataAdapter {
+
+    /**
+     * @public
+     */
+    getName(): string;
+    /**
+     * @public
+     */
+    getBasePath(): string;
+
+    /**
+     * @public
+     */
+    mkdir(normalizedPath: string): Promise<void>;
+    /**
+     * @public
+     */
+    trashSystem(normalizedPath: string): Promise<boolean>;
+    /**
+     * @public
+     */
+    trashLocal(normalizedPath: string): Promise<void>;
+    /**
+     * @public
+     */
+    rmdir(normalizedPath: string, recursive: boolean): Promise<void>;
+    /**
+     * @public
+     */
+    read(normalizedPath: string): Promise<string>;
+    /**
+     * @public
+     */
+    readBinary(normalizedPath: string): Promise<ArrayBuffer>;
+    /**
+     * @public
+     */
+    write(normalizedPath: string, data: string, options?: DataWriteOptions): Promise<void>;
+    /**
+     * @public
+     */
+    writeBinary(normalizedPath: string, data: ArrayBuffer, options?: DataWriteOptions): Promise<void>;
+    /**
+     * @public
+     */
+    append(normalizedPath: string, data: string, options?: DataWriteOptions): Promise<void>;
+    /**
+     * @public
+     */
+    process(normalizedPath: string, fn: (data: string) => string, options?: DataWriteOptions): Promise<string>;
+
+    /**
+     * @public
+     */
+    getResourcePath(normalizedPath: string): string;
+    /**
+     * Returns the file:// path of this file
+     * @public
+     */
+    getFilePath(normalizedPath: string): string;
+    /**
+     * @public
+     */
+    remove(normalizedPath: string): Promise<void>;
+
+    /**
+     * @public
+     */
+    rename(normalizedPath: string, normalizedNewPath: string): Promise<void>;
+    /**
+     * @public
+     */
+    copy(normalizedPath: string, normalizedNewPath: string): Promise<void>;
+    /**
+     * @public
+     */
+    exists(normalizedPath: string, sensitive?: boolean): Promise<boolean>;
+
+    /**
+     * @public
+     */
+    stat(normalizedPath: string): Promise<Stat | null>;
+    /**
+     * @public
+     */
+    list(normalizedPath: string): Promise<ListedFiles>;
+
+    /**
+     * @public
+     */
+    getFullPath(normalizedPath: string): string;
+
+    /**
+     * @public
+     */
+    static readLocalFile(path: string): Promise<ArrayBuffer>;
+    /**
+     * @public
+     */
+    static mkdir(path: string): Promise<void>;
+}
+
+/**
+ * @public
+ */
+export abstract class FileView extends ItemView {
+    /**
+     * @public
+     */
+    allowNoFile: boolean;
+    /**
+     * @public
+     */
+    file: TFile;
+    /**
+     * File views can be navigated by default.
+     * @inheritDoc
+     * @public
+     */
+    navigation: boolean;
+    /**
+     * @public
+     */
+    constructor(leaf: WorkspaceLeaf);
+
+    /**
+     * @public
+     */
+    getDisplayText(): string;
+    /**
+     * @public
+     */
+    onload(): void;
+    /**
+     * @public
+     */
+    getState(): any;
+
+    /**
+     * @public
+     */
+    setState(state: any, result: ViewStateResult): Promise<void>;
+
+    /**
+     * @public
+     */
+    onLoadFile(file: TFile): Promise<void>;
+    /**
+     * @public
+     */
+    onUnloadFile(file: TFile): Promise<void>;
+    /**
+     * @public
+     */
+    onRename(file: TFile): Promise<void>;
+
+    /**
+     * @public
+     */
+    canAcceptExtension(extension: string): boolean;
+}
+
+/**
+ * Flush the MathJax stylesheet.
+ * @public
+ */
+export function finishRenderMath(): Promise<void>;
+
+/**
+ * @public
+ */
+export interface FrontMatterCache extends CacheItem {
+    /**
+     * @public
+     */
+    [key: string]: any;
+}
+
+/**
+ * @public
+ */
+export interface FuzzyMatch<T> {
+    /** @public */
+    item: T;
+    /** @public */
+    match: SearchResult;
+}
+
+/**
+ * @public
+ */
+export function fuzzySearch(q: PreparedQuery, text: string): SearchResult | null;
+
+/**
+ * @public
+ */
+export abstract class FuzzySuggestModal<T> extends SuggestModal<FuzzyMatch<T>> {
+    /**
+     * @public
+     */
+    getSuggestions(query: string): FuzzyMatch<T>[];
+    /**
+     * @public
+     */
+    renderSuggestion(item: FuzzyMatch<T>, el: HTMLElement): void;
+    /**
+     * @public
+     */
+    onChooseSuggestion(item: FuzzyMatch<T>, evt: MouseEvent | KeyboardEvent): void;
+    /**
+     * @public
+     */
+    abstract getItems(): T[];
+    /**
+     * @public
+     */
+    abstract getItemText(item: T): string;
+    /**
+     * @public
+     */
+    abstract onChooseItem(item: T, evt: MouseEvent | KeyboardEvent): void;
+}
+
+/**
+ * @public
+ */
+export function getAllTags(cache: CachedMetadata): string[] | null;
+
+/** @public */
+export function getBlobArrayBuffer(blob: Blob): Promise<ArrayBuffer>;
+
+/**
+ * Create an SVG from an iconId. Returns null if no icon associated with the iconId.
+ * @param iconId - the icon ID
+ * @public
+ */
+export function getIcon(iconId: string): SVGSVGElement | null;
+
+/**
+ * Get the list of registered icons
+ * @public
+ */
+export function getIconIds(): IconName[];
+
+/**
+ * @public
+ */
+export function getLinkpath(linktext: string): string;
+
+/**
+ * @public
+ */
+export interface HeadingCache extends CacheItem {
+    /**
+     * @public
+     */
+    heading: string;
+
+    /**
+     * @public
+     */
+    level: number;
+}
+
+/**
+ * @public
+ */
+export interface HeadingSubpathResult extends SubpathResult {
+    /**
+     * @public
+     */
+    type: 'heading';
+    /**
+     * @public
+     */
+    current: HeadingCache;
+    /**
+     * @public
+     */
+    next: HeadingCache;
+}
+
+/**
+ * Hex strings are 6-digit hash-prefixed rgb strings in lowercase form.
+ * Example: #ffffff
+ * @public
+ */
+export type HexString = string;
+
+/** @public */
+export function hexToArrayBuffer(hex: string): ArrayBuffer;
+
+/**
+ * @public
+ */
+export interface Hotkey {
+    /** @public */
+    modifiers: Modifier[];
+    /** @public */
+    key: string;
+
+}
+
+/**
+ * @public
+ */
+export interface HoverLinkSource {
+    /**
+     * The string that will be displayed in the 'Page preview' plugin settings. It should match your plugin's display name.
+     * @public
+     */
+    display: string;
+    /**
+     * Whether or not the `hover-link` event requires the 'Mod' key to be pressed to trigger.
+     * @public
+     */
+    defaultMod: boolean;
+}
+
+/**
+ * @public
+ */
+export interface HoverParent {
+    /** @public */
+    hoverPopover: HoverPopover | null;
+}
+
+/**
+ * @public
+ */
+export class HoverPopover extends Component {
+
+    /**
+     * @public
+     */
+    hoverEl: HTMLElement;
+    /**
+     * @public
+     */
+    state: PopoverState;
+
+    /**
+     * @public
+     */
+    constructor(parent: HoverParent, targetEl: HTMLElement | null, waitTime?: number);
+
+}
+
+/**
+ * @public
+ */
+export interface HSL {
+    /**
+     * Hue integer value between 0 and 360
+     * @public
+     */
+    h: number;
+    /**
+     * Saturation integer value between 0 and 100
+     * @public
+     */
+    s: number;
+    /**
+     * Lightness integer value between 0 and 100
+     * @public
+     */
+    l: number;
+}
+
+/**
+ * Converts HTML to Markdown using Turndown Service.
+ * @public
+ */
+export function htmlToMarkdown(html: string): string;
+
+/**
+ * @public
+ */
+export interface Instruction {
+    /** @public */
+    command: string;
+    /** @public */
+    purpose: string;
+}
+
+/**
+ * @public
+ */
+export interface ISuggestOwner<T> {
+    /**
+     * Render the suggestion item into DOM.
+     * @public
+     */
+    renderSuggestion(value: T, el: HTMLElement): void;
+    /**
+     * Called when the user makes a selection.
+     * @public
+     */
+    selectSuggestion(value: T, evt: MouseEvent | KeyboardEvent): void;
+
+}
+
+/**
+ * @public
+ */
+export abstract class ItemView extends View {
+
+    /** @public */
+    contentEl: HTMLElement;
+
+    /**
+     * @public
+     */
+    constructor(leaf: WorkspaceLeaf);
+
+    /**
+     * @public
+     */
+    addAction(icon: IconName, title: string, callback: (evt: MouseEvent) => any): HTMLElement;
+
+}
+
+/**
+ * Iterate links and embeds. If callback returns true, the iteration process will be interrupted.
+ * @returns true if callback ever returns true, false otherwise.
+ * @public
+ */
+export function iterateCacheRefs(cache: CachedMetadata, cb: (ref: ReferenceCache) => boolean | void): boolean;
+
+/**
+ * @returns true if callback ever returns true, false otherwise.
+ * @public
+ */
+export function iterateRefs(refs: ReferenceCache[], cb: (ref: ReferenceCache) => boolean | void): boolean;
+
+/** @public */
+export class Keymap {
+
+    /** @public */
+    pushScope(scope: Scope): void;
+    /** @public */
+    popScope(scope: Scope): void;
+
+    /**
+     * Checks whether the modifier key is pressed during this event
+     * @public
+     */
+    static isModifier(evt: MouseEvent | TouchEvent | KeyboardEvent, modifier: Modifier): boolean;
+
+    /**
+     * Translates an event into the type of pane that should open.
+     * Returns 'tab' if the modifier key Cmd/Ctrl is pressed OR if this is a middle-click MouseEvent.
+     * Returns 'split' if Cmd/Ctrl+Alt is pressed.
+     * Returns 'window' if Cmd/Ctrl+Alt+Shift is pressed.
+     * @public
+     * */
+    static isModEvent(evt?: UserEvent | null): PaneType | boolean;
+}
+
+/**
+ * @public
+ */
+export interface KeymapContext extends KeymapInfo {
+    /** @public */
+    vkey: string;
+}
+
+/**
+ * @public
+ */
+export interface KeymapEventHandler extends KeymapInfo {
+    /** @public */
+    scope: Scope;
+
+}
+
+/**
+ * Return `false` to automatically preventDefault
+ * @public
+ */
+export type KeymapEventListener = (evt: KeyboardEvent, ctx: KeymapContext) => false | any;
+
+/**
+ * @public
+ */
+export interface KeymapInfo {
+    /** @public */
+    modifiers: string | null;
+    /** @public */
+    key: string | null;
+}
+
+/**
+ * @public
+ */
+export interface LinkCache extends ReferenceCache {
+}
+
+/**
+ * @public
+ */
+export interface ListedFiles {
+    /** @public */
+    files: string[];
+    /** @public */
+    folders: string[];
+}
+
+/**
+ * @public
+ */
+export interface ListItemCache extends CacheItem {
+    /**
+     * The block ID of this list item, if defined.
+     * @public
+     */
+    id?: string | undefined;
+    /**
+     * A single character indicating the checked status of a task.
+     * The space character `' '` is interpreted as an incomplete task.
+     * An other character is interpreted as completed task.
+     * `undefined` if this item isn't a task.
+     * @public
+     */
+    task?: string | undefined;
+    /**
+     * Line number of the parent list item (position.start.line).
+     * If this item has no parent (e.g. it's a root level list),
+     * then this value is the negative of the line number of the first list item (start of the list).
+     *
+     * Can be used to deduce which list items belongs to the same group (item1.parent === item2.parent).
+     * Can be used to reconstruct hierarchy information (parentItem.position.start.line === childItem.parent).
+     * @public
+     */
+    parent: number;
+}
+
+/**
+ * @public
+ */
+export interface LivePreviewState {
+    /**
+     * True if the left mouse is currently held down in the editor
+     * (for example, when drag-to-select text).
+     * @public
+     */
+    mousedown: boolean;
+}
+
+/**
+ * @public
+ */
+export const livePreviewState: ViewPlugin<LivePreviewState>;
+
+/**
+ * Load MathJax.
+ * @public
+ */
+export function loadMathJax(): Promise<void>;
+
+/**
+ * Load Mermaid and return a promise to the global mermaid object.
+ * Can also use `mermaid` after this promise resolves to get the same reference.
+ * @public
+ */
+export function loadMermaid(): Promise<any>;
+
+/**
+ * Load PDF.js and return a promise to the global pdfjsLib object.
+ * Can also use `window.pdfjsLib` after this promise resolves to get the same reference.
+ * @public
+ */
+export function loadPdfJs(): Promise<any>;
+
+/**
+ * Load Prism.js and return a promise to the global Prism object.
+ * Can also use `Prism` after this promise resolves to get the same reference.
+ * @public
+ */
+export function loadPrism(): Promise<any>;
+
+/**
+ * @public
+ */
+export interface Loc {
+    /**
+     * @public
+     */
+    line: number;
+    /**
+     * @public
+     */
+    col: number;
+    /**
+     * @public
+     */
+    offset: number;
+}
+
+/**
+ * This is the editor for Obsidian Mobile as well as the upcoming WYSIWYG editor.
+ * @public
+ */
+export class MarkdownEditView implements MarkdownSubView, HoverParent, MarkdownFileInfo {
+
+    /** @public */
+    app: App;
+
+    /** @public */
+    hoverPopover: HoverPopover;
+
+    /**
+     * @public
+     */
+    constructor(view: MarkdownView);
+
+    /**
+     * @public
+     */
+    clear(): void;
+    /**
+     * @public
+     */
+    get(): string;
+    /**
+     * @public
+     */
+    set(data: string, clear: boolean): void;
+
+    /** @public */
+    get file(): TFile;
+
+    /**
+     * @public
+     */
+    getSelection(): string;
+
+    /**
+     * @public
+     */
+    getScroll(): number;
+    /**
+     * @public
+     */
+    applyScroll(scroll: number): void;
+
+}
+
+/**
+ * @public
+ */
+export interface MarkdownFileInfo extends HoverParent {
+    /**
+     * @public
+     */
+    app: App;
+    /**
+     * @public
+     */
+    get file(): TFile | null;
+
+    /**
+     * @public
+     */
+    editor?: Editor;
+}
+
+/**
+ * A post processor receives an element which is a section of the preview.
+ *
+ * Post processors can mutate the DOM to render various things, such as mermaid graphs, latex equations, or custom controls.
+ *
+ * If your post processor requires lifecycle management, for example, to clear an interval, kill a subprocess, etc when this element is
+ * removed from the app, look into {@link MarkdownPostProcessorContext#addChild}
+ * @public
+ */
+export interface MarkdownPostProcessor {
+    /**
+     * The processor function itself.
+     * @public
+     */
+    (el: HTMLElement, ctx: MarkdownPostProcessorContext): Promise<any> | void;
+    /**
+     * An optional integer sort order. Defaults to 0. Lower number runs before higher numbers.
+     * @public
+     */
+    sortOrder?: number;
+}
+
+/**
+ * @public
+ */
+export interface MarkdownPostProcessorContext {
+    /**
+     * @public
+     */
+    docId: string;
+    /** @public */
+    sourcePath: string;
+    /** @public */
+    frontmatter: any | null | undefined;
+
+    /**
+     * Adds a child component that will have its lifecycle managed by the renderer.
+     *
+     * Use this to add a dependent child to the renderer such that if the containerEl
+     * of the child is ever removed, the component's unload will be called.
+     * @public
+     */
+    addChild(child: MarkdownRenderChild): void;
+    /**
+     * Gets the section information of this element at this point in time.
+     * Only call this function right before you need this information to get the most up-to-date version.
+     * This function may also return null in many circumstances; if you use it, you must be prepared to deal with nulls.
+     * @public
+     */
+    getSectionInfo(el: HTMLElement): MarkdownSectionInformation | null;
+
+}
+
+/** @public **/
+export interface MarkdownPreviewEvents extends Component {
+
+}
+
+/**
+ * @public
+ */
+export class MarkdownPreviewRenderer {
+
+    /**
+     * @public
+     */
+    static registerPostProcessor(postProcessor: MarkdownPostProcessor, sortOrder?: number): void;
+    /**
+     * @public
+     */
+    static unregisterPostProcessor(postProcessor: MarkdownPostProcessor): void;
+
+    /**
+     * @public
+     */
+    static createCodeBlockPostProcessor(language: string, handler: (source: string, el: HTMLElement, ctx: MarkdownPostProcessorContext) => Promise<any> | void): (el: HTMLElement, ctx: MarkdownPostProcessorContext) => void;
+
+}
+
+/**
+ * @public
+ */
+export class MarkdownPreviewView extends MarkdownRenderer implements MarkdownSubView, MarkdownPreviewEvents {
+
+    /**
+     * @public
+     */
+    containerEl: HTMLElement;
+
+    /**
+     * @public
+     */
+    get file(): TFile;
+
+    /**
+     * @public
+     */
+    get(): string;
+    /**
+     * @public
+     */
+    set(data: string, clear: boolean): void;
+    /**
+     * @public
+     */
+    clear(): void;
+
+    /**
+     * @public
+     */
+    rerender(full?: boolean): void;
+
+    /**
+     * @public
+     */
+    getScroll(): number;
+    /**
+     * @public
+     */
+    applyScroll(scroll: number): void;
+
+}
+
+/**
+ * @public
+ */
+export class MarkdownRenderChild extends Component {
+    /** @public */
+    containerEl: HTMLElement;
+    /**
+     * @param containerEl - This HTMLElement will be used to test whether this component is still alive.
+     * It should be a child of the markdown preview sections, and when it's no longer attached
+     * (for example, when it is replaced with a new version because the user edited the markdown source code),
+     * this component will be unloaded.
+     * @public
+     */
+    constructor(containerEl: HTMLElement);
+}
+
+/**
+ * @public
+ */
+export abstract class MarkdownRenderer extends MarkdownRenderChild implements MarkdownPreviewEvents, HoverParent {
+    /** @public */
+    app: App;
+
+    /** @public */
+    hoverPopover: HoverPopover;
+
+    /** @public */
+    abstract get file(): TFile;
+
+    /**
+     * Renders markdown string to an HTML element.
+     * @param markdown - The markdown source code
+     * @param el - The element to append to
+     * @param sourcePath - The normalized path of this markdown file, used to resolve relative internal links
+     * @param component - A parent component to manage the lifecycle of the rendered child components, if any
+     * @public
+     */
+    static renderMarkdown(markdown: string, el: HTMLElement, sourcePath: string, component: Component): Promise<void>;
+}
+
+/** @public */
+export interface MarkdownSectionInformation {
+    /** @public */
+    text: string;
+    /** @public */
+    lineStart: number;
+    /** @public */
+    lineEnd: number;
+}
+
+/**
+ * @public
+ */
+export class MarkdownSourceView implements MarkdownSubView, HoverParent, MarkdownFileInfo {
+
+    /** @public */
+    app: App;
+    /**
+     * @deprecated - Please use {@link MarkdownView#editor} instead.
+     * If you have to use this because you're augmenting specific CodeMirror 5 implementations,
+     * be aware that it will only work in source code mode on the desktop app, and it will
+     * not work on Mobile, or once WYSIWYG mode is released.
+     * @public
+     */
+    cmEditor: CodeMirror.Editor;
+
+    /** @public */
+    hoverPopover: HoverPopover;
+
+    /**
+     * @public
+     */
+    constructor(view: MarkdownView);
+
+    /**
+     * @public
+     */
+    clear(): void;
+    /**
+     * @public
+     */
+    get(): string;
+    /**
+     * @public
+     */
+    set(data: string, clear: boolean): void;
+
+    /** @public */
+    get file(): TFile;
+
+    /**
+     * @public
+     */
+    getSelection(): string;
+
+    /**
+     * @public
+     */
+    getScroll(): number;
+    /**
+     * @public
+     */
+    applyScroll(scroll: number): void;
+
+}
+
+/**
+ * @public
+ */
+export interface MarkdownSubView {
+
+    /**
+     * @public
+     */
+    getScroll(): number;
+    /**
+     * @public
+     */
+    applyScroll(scroll: number): void;
+
+    /**
+     * @public
+     */
+    get(): string;
+    /**
+     * @public
+     */
+    set(data: string, clear: boolean): void;
+
+}
+
+/**
+ * @public
+ */
+export class MarkdownView extends TextFileView implements MarkdownFileInfo {
+
+    /** @public */
+    editor: Editor;
+
+    /** @public */
+    previewMode: MarkdownPreviewView;
+
+    /** @public */
+    currentMode: MarkdownSubView;
+
+    /** @public */
+    hoverPopover: HoverPopover | null;
+    /**
+     * @public
+     */
+    constructor(leaf: WorkspaceLeaf);
+
+    /**
+     * @public
+     */
+    getViewType(): string;
+
+    /**
+     * @public
+     */
+    getMode(): MarkdownViewModeType;
+
+    /**
+     * @public
+     */
+    getViewData(): string;
+    /**
+     * @public
+     */
+    clear(): void;
+
+    /**
+     * @public
+     */
+    setViewData(data: string, clear: boolean): void;
+
+    /**
+     * @public
+     */
+    showSearch(replace?: boolean): void;
+
+}
+
+/**
+ * @public
+ */
+export type MarkdownViewModeType = 'source' | 'preview';
+
+/**
+ * @public
+ */
+export class Menu extends Component implements CloseableComponent {
+
+    /**
+     * @public
+     */
+    constructor();
+
+    /**
+     * @public
+     */
+    setNoIcon(): this;
+    /**
+     * Force this menu to use native or DOM.
+     * (Only works on the desktop app)
+     * @public
+     */
+    setUseNativeMenu(useNativeMenu: boolean): this;
+    /**
+     * Adds a menu item. Only works when menu is not shown yet.
+     * @public
+     */
+    addItem(cb: (item: MenuItem) => any): this;
+    /**
+     * Adds a separator. Only works when menu is not shown yet.
+     * @public
+     */
+    addSeparator(): this;
+
+    /**
+     * @public
+     */
+    showAtMouseEvent(evt: MouseEvent): this;
+    /**
+     * @public
+     */
+    showAtPosition(position: MenuPositionDef, doc?: Document): this;
+    /**
+     * @public
+     */
+    hide(): this;
+    /** @public */
+    close(): void;
+    /**
+     * @public
+     */
+    onHide(callback: () => any): void;
+
+}
+
+/**
+ * @public
+ */
+export class MenuItem {
+
+    /**
+     * Private constructor. Use {@link Menu.addItem} instead.
+     * @public
+     */
+    private constructor();
+    /**
+     * @public
+     */
+    setTitle(title: string | DocumentFragment): this;
+    /**
+     * @public
+     */
+    setIcon(icon: IconName | null): this;
+
+    /**
+     * @public
+     */
+    setChecked(checked: boolean | null): this;
+    /**
+     * @public
+     */
+    setDisabled(disabled: boolean): this;
+
+    /**
+     * @public
+     */
+    setIsLabel(isLabel: boolean): this;
+
+    /**
+     * @public
+     */
+    onClick(callback: (evt: MouseEvent | KeyboardEvent) => any): this;
+
+    /**
+     * Sets the section this menu item should belong in.
+     * To find the section IDs of an existing menu, inspect the DOM elements
+     * to see their `data-section` attribute.
+     * @public
+     */
+    setSection(section: string): this;
+
+}
+
+/** @public */
+export interface MenuPositionDef {
+    /** @public */
+    x: number;
+    /** @public */
+    y: number;
+    /** @public */
+    width?: number;
+    /** @public */
+    overlap?: boolean;
+    /** @public */
+    left?: boolean;
+}
+
+/**
+ * @public
+ */
+export class MenuSeparator {
+
+}
+
+/**
+ *
+ * Linktext is any internal link that is composed of a path and a subpath, such as "My note#Heading"
+ * Linkpath (or path) is the path part of a linktext
+ * Subpath is the heading/block ID part of a linktext.
+ *
+ * @public
+ */
+export class MetadataCache extends Events {
+
+    /**
+     * Get the best match for a linkpath.
+     * @public
+     */
+    getFirstLinkpathDest(linkpath: string, sourcePath: string): TFile | null;
+
+    /**
+     * @public
+     */
+    getFileCache(file: TFile): CachedMetadata | null;
+    /**
+     * @public
+     */
+    getCache(path: string): CachedMetadata | null;
+
+    /**
+     * Generates a linktext for a file.
+     *
+     * If file name is unique, use the filename.
+     * If not unique, use full path.
+     * @public
+     */
+    fileToLinktext(file: TFile, sourcePath: string, omitMdExtension?: boolean): string;
+
+    /**
+     * Contains all resolved links. This object maps each source file's path to an object of destination file paths with the link count.
+     * Source and destination paths are all vault absolute paths that comes from `TFile.path` and can be used with `Vault.getAbstractFileByPath(path)`.
+     * @public
+     */
+    resolvedLinks: Record<string, Record<string, number>>;
+    /**
+     * Contains all unresolved links. This object maps each source file to an object of unknown destinations with count.
+     * Source paths are all vault absolute paths, similar to `resolvedLinks`.
+     * @public
+     */
+    unresolvedLinks: Record<string, Record<string, number>>;
+
+    /**
+     * Called when a file has been indexed, and its (updated) cache is now available.
+     *
+     * Note: This is not called when a file is renamed for performance reasons.
+     * You must hook the vault rename event for those.
+     * (Details: https://github.com/obsidianmd/obsidian-api/issues/77)
+     * @public
+     */
+    on(name: 'changed', callback: (file: TFile, data: string, cache: CachedMetadata) => any, ctx?: any): EventRef;
+    /**
+     * Called when a file has been deleted. A best-effort previous version of the cached metadata is presented,
+     * but it could be null in case the file was not successfully cached previously.
+     * @public
+     */
+    on(name: 'deleted', callback: (file: TFile, prevCache: CachedMetadata | null) => any, ctx?: any): EventRef;
+
+    /**
+     * Called when a file has been resolved for `resolvedLinks` and `unresolvedLinks`.
+     * This happens sometimes after a file has been indexed.
+     * @public
+     */
+    on(name: 'resolve', callback: (file: TFile) => any, ctx?: any): EventRef;
+    /**
+     * Called when all files has been resolved. This will be fired each time files get modified after the initial load.
+     * @public
+     */
+    on(name: 'resolved', callback: () => any, ctx?: any): EventRef;
+}
+
+/**
+ * @public
+ */
+export class Modal implements CloseableComponent {
+    /**
+     * @public
+     */
+    app: App;
+    /**
+     * @public
+     */
+    scope: Scope;
+    /**
+     * @public
+     */
+    containerEl: HTMLElement;
+    /**
+     * @public
+     */
+    modalEl: HTMLElement;
+    /**
+     * @public
+     */
+    titleEl: HTMLElement;
+    /**
+     * @public
+     */
+    contentEl: HTMLElement;
+
+    /**
+     * @public
+     */
+    shouldRestoreSelection: boolean;
+
+    /**
+     * @public
+     */
+    constructor(app: App);
+    /**
+     * @public
+     */
+    open(): void;
+    /**
+     * @public
+     */
+    close(): void;
+    /**
+     * @public
+     */
+    onOpen(): void;
+    /**
+     * @public
+     */
+    onClose(): void;
+
+}
+
+/**
+ * Mod = Cmd on MacOS and Ctrl on other OS
+ * Ctrl = Ctrl key for every OS
+ * Meta = Cmd on MacOS and Win key on other OS
+ * @public
+ */
+export type Modifier = 'Mod' | 'Ctrl' | 'Meta' | 'Shift' | 'Alt';
+
+/** @public */
+export const moment_2: typeof Moment;
+export { moment_2 as moment }
+
+/**
+ * @public
+ */
+export class MomentFormatComponent extends TextComponent {
+    /**
+     * @public
+     */
+    sampleEl: HTMLElement;
+
+    /**
+     * Sets the default format when input is cleared. Also used for placeholder.
+     * @public
+     */
+    setDefaultFormat(defaultFormat: string): this;
+    /**
+     * @public
+     */
+    setSampleEl(sampleEl: HTMLElement): this;
+    /**
+     * @public
+     */
+    setValue(value: string): this;
+    /**
+     * @public
+     */
+    onChanged(): void;
+    /**
+     * @public
+     */
+    updateSample(): void;
+}
+
+/**
+ * @public
+ */
+export function normalizePath(path: string): string;
+
+/**
+ * @public
+ */
+export class Notice {
+
+    /**
+     * @public
+     */
+    constructor(message: string | DocumentFragment, timeout?: number);
+    /**
+     * Change the message of this notice.
+     * @public
+     */
+    setMessage(message: string | DocumentFragment): this;
+    /**
+     * @public
+     */
+    hide(): void;
+}
+
+/**
+ * @public
+ */
+export interface ObsidianProtocolData {
+    /** @public */
+    action: string;
+    /** @public */
+    [key: string]: string;
+}
+
+/**
+ * @public
+ */
+export type ObsidianProtocolHandler = (params: ObsidianProtocolData) => any;
+
+/**
+ * @public
+ */
+export interface OpenViewState {
+    /** @public */
+    state?: any;
+    /** @public */
+    eState?: any;
+    /** @public */
+    active?: boolean;
+    /** @public */
+    group?: WorkspaceLeaf;
+}
+
+/**
+ * @public
+ */
+export type PaneType = 'tab' | 'split' | 'window';
+
+/**
+ * @public
+ */
+export function parseFrontMatterAliases(frontmatter: any | null): string[] | null;
+
+/**
+ * @public
+ */
+export function parseFrontMatterEntry(frontmatter: any | null, key: string | RegExp): any | null;
+
+/**
+ * @public
+ */
+export function parseFrontMatterStringArray(frontmatter: any | null, key: string | RegExp, nospaces?: boolean): string[] | null;
+
+/**
+ * @public
+ */
+export function parseFrontMatterTags(frontmatter: any | null): string[] | null;
+
+/**
+ * @public
+ */
+export function parseLinktext(linktext: string): {
+    /**
+     * @public
+     */
+    path: string;
+    /**
+     * @public
+     */
+    subpath: string;
+};
+
+/** @public */
+export function parseYaml(yaml: string): any;
+
+/** @public */
+export const Platform: {
+    /**
+     * The UI is in desktop mode.
+     * @public
+     */
+    isDesktop: boolean;
+    /**
+     * The UI is in mobile mode.
+     * @public
+     */
+    isMobile: boolean;
+    /**
+     * We're running the electron-based desktop app.
+     * @public
+     */
+    isDesktopApp: boolean;
+    /**
+     * We're running the capacitor-js mobile app.
+     * @public
+     */
+    isMobileApp: boolean;
+    /**
+     * We're running the iOS app.
+     * @public
+     */
+    isIosApp: boolean;
+    /**
+     * We're running the Android app.
+     * @public
+     */
+    isAndroidApp: boolean;
+    /**
+     * We're in a mobile app that has very limited screen space.
+     * @public
+     */
+    isPhone: boolean;
+    /**
+     * We're in a mobile app that has sufficiently large screen space.
+     * @public
+     */
+    isTablet: boolean;
+    /**
+     * We're on a macOS device, or a device that pretends to be one (like iPhones and iPads).
+     * Typically used to detect whether to use command-based hotkeys vs ctrl-based hotkeys.
+     * @public
+     */
+    isMacOS: boolean;
+    /**
+     * We're on a Windows device.
+     * @public
+     */
+    isWin: boolean;
+    /**
+     * We're on a Linux device.
+     * @public
+     */
+    isLinux: boolean;
+    /**
+     * We're running in Safari.
+     * Typically used to provide workarounds for Safari bugs.
+     * @public
+     */
+    isSafari: boolean;
+
+};
+
+/**
+ * @public
+ */
+export abstract class Plugin_2 extends Component {
+
+    /**
+     * @public
+     */
+    app: App;
+    /**
+     * @public
+     */
+    manifest: PluginManifest;
+    /**
+     * @public
+     */
+    constructor(app: App, manifest: PluginManifest);
+    /**
+     * Adds a ribbon icon to the left bar.
+     * @param icon - The icon name to be used. See {@link addIcon}
+     * @param title - The title to be displayed in the tooltip.
+     * @param callback - The `click` callback.
+     * @public
+     */
+    addRibbonIcon(icon: IconName, title: string, callback: (evt: MouseEvent) => any): HTMLElement;
+    /**
+     * @public
+     */
+    addStatusBarItem(): HTMLElement;
+    /**
+     * Register a command globally. The command id and name will be automatically prefixed with this plugin's id and name.
+     * @public
+     */
+    addCommand(command: Command): Command;
+    /**
+     * @public
+     */
+    addSettingTab(settingTab: PluginSettingTab): void;
+    /**
+     * @public
+     */
+    registerView(type: string, viewCreator: ViewCreator): void;
+    /**
+     * Register your view with the 'Page preview' core plugin as an emitter of the 'hover-link' on the event.
+     * @public
+     */
+    registerHoverLinkSource(id: string, info: HoverLinkSource): void;
+    /**
+     * @public
+     */
+    registerExtensions(extensions: string[], viewType: string): void;
+    /**
+     * @public
+     */
+    registerMarkdownPostProcessor(postProcessor: MarkdownPostProcessor, sortOrder?: number): MarkdownPostProcessor;
+    /**
+     * Register a special post processor that handles fenced code given a language and a handler.
+     * This special post processor takes care of removing the <pre><code> and create a <div> that
+     * will be passed to your handler, and is expected to be filled with your custom elements.
+     * @public
+     */
+    registerMarkdownCodeBlockProcessor(language: string, handler: (source: string, el: HTMLElement, ctx: MarkdownPostProcessorContext) => Promise<any> | void, sortOrder?: number): MarkdownPostProcessor;
+    /**
+     * Runs callback on all currently loaded instances of CodeMirror,
+     * then registers the callback for all future CodeMirror instances.
+     * @public
+     * @deprecated - This is only used with the legacy editor, which is no longer maintained,
+     * and will be removed in a future update.
+     */
+    registerCodeMirror(callback: (cm: CodeMirror.Editor) => any): void;
+    /**
+     * Registers a CodeMirror 6 extension.
+     * To reconfigure cm6 extensions for your plugin on the fly, you can pass an array here and dynamically
+     * modify it. Once this array is modified, call `Workspace.updateOptions()` to have the changes applied.
+     * @param extension - must be a CodeMirror 6 `Extension`, or an array of Extensions.
+     * @public
+     */
+    registerEditorExtension(extension: Extension): void;
+    /**
+     * Register a handler for obsidian:// URLs.
+     * @param action - the action string. For example, "open" corresponds to `obsidian://open`.
+     * @param handler - the callback to trigger. You will be passed the key-value pair that is decoded from the query.
+     *                  For example, `obsidian://open?key=value` would generate `{"action": "open", "key": "value"}`.
+     * @public
+     */
+    registerObsidianProtocolHandler(action: string, handler: ObsidianProtocolHandler): void;
+    /**
+     * Register an EditorSuggest which can provide live suggestions while the user is typing.
+     * @public
+     */
+    registerEditorSuggest(editorSuggest: EditorSuggest<any>): void;
+    /**
+     * @public
+     */
+    loadData(): Promise<any>;
+    /**
+     * @public
+     */
+    saveData(data: any): Promise<void>;
+
+}
+export { Plugin_2 as Plugin }
+
+/**
+ * @public
+ */
+export interface PluginManifest {
+    /**
+     * @public
+     */
+    dir?: string;
+    /**
+     * @public
+     */
+    id: string;
+    /**
+     * @public
+     */
+    name: string;
+    /**
+     * @public
+     */
+    author: string;
+    /**
+     * @public
+     */
+    version: string;
+    /**
+     * @public
+     */
+    minAppVersion: string;
+    /**
+     * @public
+     */
+    description: string;
+    /**
+     * @public
+     */
+    authorUrl?: string;
+
+    /**
+     * @public
+     */
+    isDesktopOnly?: boolean;
+}
+
+/**
+ * @public
+ */
+export abstract class PluginSettingTab extends SettingTab {
+
+    /**
+     * @public
+     */
+    constructor(app: App, plugin: Plugin_2);
+}
+
+/**
+ * @public
+ */
+export interface Point {
+    /**
+     * @public
+     */
+    x: number;
+    /**
+     * @public
+     */
+    y: number;
+}
+
+/**
+ * @public
+ */
+export enum PopoverState {
+
+}
+
+/** @public */
+export abstract class PopoverSuggest<T> implements ISuggestOwner<T>, CloseableComponent {
+
+    /** @public */
+    constructor(app: App, scope?: Scope);
+    /** @public */
+    open(): void;
+    /** @public */
+    close(): void;
+
+    /**
+     * @inheritDoc
+     * @public
+     */
+    abstract renderSuggestion(value: T, el: HTMLElement): void;
+    /**
+     * @inheritDoc
+     * @public
+     */
+    abstract selectSuggestion(value: T, evt: MouseEvent | KeyboardEvent): void;
+}
+
+/**
+ * @public
+ */
+export interface Pos {
+    /**
+     * @public
+     */
+    start: Loc;
+    /**
+     * @public
+     */
+    end: Loc;
+}
+
+/**
+ * @public
+ */
+export interface PreparedQuery {
+    /** @public */
+    query: string;
+    /** @public */
+    tokens: string[];
+    /** @public */
+    fuzzy: string[];
+}
+
+/**
+ * Construct a fuzzy search callback that runs on a target string.
+ * Performance may be an issue if you are running the search for more than a few thousand times.
+ * If performance is a problem, consider using `prepareSimpleSearch` instead.
+ * @param query - the fuzzy query.
+ * @return fn - the callback function to apply the search on.
+ * @public
+ */
+export function prepareFuzzySearch(query: string): (text: string) => SearchResult | null;
+
+/**
+ * @public
+ */
+export function prepareQuery(query: string): PreparedQuery;
+
+/**
+ * Construct a simple search callback that runs on a target string.
+ * @param query - the space-separated words
+ * @return fn - the callback function to apply the search on
+ * @public
+ */
+export function prepareSimpleSearch(query: string): (text: string) => SearchResult | null;
+
+/**
+ * @public
+ */
+export interface ReferenceCache extends CacheItem {
+    /**
+     * @public
+     */
+    link: string;
+    /**
+     * @public
+     */
+    original: string;
+    /**
+     * if title is different than link text, in the case of [[page name|display name]]
+     * @public
+     */
+    displayText?: string;
+}
+
+/**
+ * Remove a custom icon from the library
+ * @param iconId - the icon ID
+ * @public
+ */
+export function removeIcon(iconId: string): void;
+
+/**
+ * @public
+ */
+export function renderMatches(el: HTMLElement | DocumentFragment, text: string, matches: SearchMatches | null, offset?: number): void;
+
+/**
+ * Render some LaTeX math using the MathJax engine. Returns an HTMLElement.
+ * Requires calling `finishRenderMath` when rendering is all done to flush the MathJax stylesheet.
+ * @public
+ */
+export function renderMath(source: string, display: boolean): HTMLElement;
+
+/**
+ * @public
+ */
+export function renderResults(el: HTMLElement, text: string, result: SearchResult, offset?: number): void;
+
+/**
+ * Similar to `fetch()`, request a URL using HTTP/HTTPS, without any CORS restrictions.
+ * Returns the text value of the response.
+ * @public
+ */
+export function request(request: RequestUrlParam | string): Promise<string>;
+
+/**
+ * Similar to `fetch()`, request a URL using HTTP/HTTPS, without any CORS restrictions.
+ * @public
+ */
+export function requestUrl(request: RequestUrlParam | string): RequestUrlResponsePromise;
+
+/** @public */
+export interface RequestUrlParam {
+    /** @public */
+    url: string;
+    /** @public */
+    method?: string;
+    /** @public */
+    contentType?: string;
+    /** @public */
+    body?: string | ArrayBuffer;
+    /** @public */
+    headers?: Record<string, string>;
+    /**
+     * Whether to throw an error when the status code is >= 400
+     * Defaults to true
+     * @public
+     */
+    throw?: boolean;
+}
+
+/** @public */
+export interface RequestUrlResponse {
+    /** @public */
+    status: number;
+    /** @public */
+    headers: Record<string, string>;
+    /** @public */
+    arrayBuffer: ArrayBuffer;
+    /** @public */
+    json: any;
+    /** @public */
+    text: string;
+}
+
+/** @public */
+export interface RequestUrlResponsePromise extends Promise<RequestUrlResponse> {
+    /** @public */
+    arrayBuffer: Promise<ArrayBuffer>;
+    /** @public */
+    json: Promise<any>;
+    /** @public */
+    text: Promise<string>;
+}
+
+/**
+ * Returns true if the API version is equal or higher than the requested version.
+ * Use this to limit functionality that require specific API versions to avoid
+ * crashing on older Obsidian builds.
+ * @public
+ */
+export function requireApiVersion(version: string): boolean;
+
+/**
+ * @public
+ */
+export function resolveSubpath(cache: CachedMetadata, subpath: string): HeadingSubpathResult | BlockSubpathResult;
+
+/**
+ * @public
+ */
+export interface RGB {
+    /**
+     * Red integer value between 0 and 255
+     * @public
+     */
+    r: number;
+    /**
+     * Green integer value between 0 and 255
+     * @public
+     */
+    g: number;
+    /**
+     * Blue integer value between 0 and 255
+     * @public
+     */
+    b: number;
+}
+
+/** @public */
+export function sanitizeHTMLToDom(html: string): DocumentFragment;
+
+/**
+ * @public
+ */
+export class Scope {
+
+    /**
+     * @public
+     */
+    constructor(parent?: Scope);
+
+    /**
+     * @public
+     * @param modifiers - `Mod`, `Ctrl`, `Meta`, `Shift`, or `Alt`. `Mod` translates to `Meta` on macOS and `Ctrl` otherwise.
+     * @param key - Keycode from https://developer.mozilla.org/en-US/docs/Web/API/KeyboardEvent/key/Key_Values
+     * @param func - the callback
+     */
+    register(modifiers: Modifier[], key: string | null, func: KeymapEventListener): KeymapEventHandler;
+    /**
+     * @public
+     */
+    unregister(handler: KeymapEventHandler): void;
+
+}
+
+/**
+ * @public
+ */
+export class SearchComponent extends AbstractTextComponent<HTMLInputElement> {
+    /**
+     * @public
+     */
+    clearButtonEl: HTMLElement;
+
+    /**
+     * @public
+     */
+    constructor(containerEl: HTMLElement);
+    /**
+     * @public
+     */
+    onChanged(): void;
+
+}
+
+/**
+ * @public
+ */
+export type SearchMatches = SearchMatchPart[];
+
+/**
+ * @public
+ */
+export type SearchMatchPart = [number, number];
+
+/**
+ * @public
+ */
+export interface SearchResult {
+    /** @public */
+    score: number;
+    /** @public */
+    matches: SearchMatches;
+}
+
+/**
+ * @public
+ */
+export interface SearchResultContainer {
+    /** @public */
+    match: SearchResult;
+}
+
+/**
+ * @public
+ */
+export interface SectionCache extends CacheItem {
+    /**
+     * The block ID of this section, if defined.
+     * @public
+     */
+    id?: string | undefined;
+    /**
+     * The type string generated by the parser.
+     * @public
+     */
+    type: string;
+}
+
+/**
+ * Insert an SVG into the element from an iconId. Does nothing if no icon associated with the iconId.
+ * @param parent - the HTML element to insert the icon
+ * @param iconId - the icon ID
+ * @public
+ */
+export function setIcon(parent: HTMLElement, iconId: IconName): void;
+
+/**
+ * @public
+ */
+export class Setting {
+    /** @public */
+    settingEl: HTMLElement;
+    /** @public */
+    infoEl: HTMLElement;
+    /** @public */
+    nameEl: HTMLElement;
+    /** @public */
+    descEl: HTMLElement;
+    /** @public */
+    controlEl: HTMLElement;
+    /** @public */
+    components: BaseComponent[];
+    /**
+     * @public
+     */
+    constructor(containerEl: HTMLElement);
+    /**
+     * @public
+     */
+    setName(name: string | DocumentFragment): this;
+    /**
+     * @public
+     */
+    setDesc(desc: string | DocumentFragment): this;
+    /**
+     * @public
+     */
+    setClass(cls: string): this;
+    /**
+     * @public
+     */
+    setTooltip(tooltip: string, options?: TooltipOptions): this;
+    /**
+     * @public
+     */
+    setHeading(): this;
+    /**
+     * @public
+     */
+    setDisabled(disabled: boolean): this;
+
+    /**
+     * @public
+     */
+    addButton(cb: (component: ButtonComponent) => any): this;
+    /**
+     * @public
+     */
+    addExtraButton(cb: (component: ExtraButtonComponent) => any): this;
+    /**
+     * @public
+     */
+    addToggle(cb: (component: ToggleComponent) => any): this;
+    /**
+     * @public
+     */
+    addText(cb: (component: TextComponent) => any): this;
+    /**
+     * @public
+     */
+    addSearch(cb: (component: SearchComponent) => any): this;
+    /**
+     * @public
+     */
+    addTextArea(cb: (component: TextAreaComponent) => any): this;
+    /**
+     * @public
+     */
+    addMomentFormat(cb: (component: MomentFormatComponent) => any): this;
+    /**
+     * @public
+     */
+    addDropdown(cb: (component: DropdownComponent) => any): this;
+    /**
+     * @public
+     */
+    addColorPicker(cb: (component: ColorComponent) => any): this;
+    /**
+     * @public
+     */
+    addSlider(cb: (component: SliderComponent) => any): this;
+    /**
+     * Facilitates chaining
+     * @public
+     */
+    then(cb: (setting: this) => any): this;
+    /**
+     * @public
+     */
+    clear(): this;
+
+}
+
+/**
+ * @public
+ */
+export abstract class SettingTab {
+
+    /**
+     * @public
+     */
+    app: App;
+
+    /**
+     * @public
+     */
+    containerEl: HTMLElement;
+
+    /**
+     * @public
+     */
+    abstract display(): any;
+    /**
+     * @public
+     */
+    hide(): any;
+}
+
+/**
+ * @public
+ */
+export class SliderComponent extends ValueComponent<number> {
+    /**
+     * @public
+     */
+    sliderEl: HTMLInputElement;
+
+    /**
+     * @public
+     */
+    constructor(containerEl: HTMLElement);
+    /**
+     * @public
+     */
+    setDisabled(disabled: boolean): this;
+    /**
+     * @public
+     */
+    setLimits(min: number, max: number, step: number | 'any'): this;
+    /**
+     * @public
+     */
+    getValue(): number;
+    /**
+     * @public
+     */
+    setValue(value: number): this;
+    /**
+     * @public
+     */
+    getValuePretty(): string;
+    /**
+     * @public
+     */
+    setDynamicTooltip(): this;
+    /**
+     * @public
+     */
+    showTooltip(): void;
+    /**
+     * @public
+     */
+    onChange(callback: (value: number) => any): this;
+}
+
+/**
+ * @public
+ */
+export function sortSearchResults(results: SearchResultContainer[]): void;
+
+/**
+ * @public
+ */
+export type SplitDirection = 'vertical' | 'horizontal';
+
+/** @public */
+export interface Stat {
+    /** @public */
+    type: 'file' | 'folder';
+    /** @public */
+    ctime: number;
+    /** @public */
+    mtime: number;
+    /** @public */
+    size: number;
+}
+
+/** @public */
+export function stringifyYaml(obj: any): string;
+
+/**
+ * This function normalizes headings for link matching by stripping out special characters and shrinking consecutive spaces.
+ * @public
+ */
+export function stripHeading(heading: string): string;
+
+/**
+ * This function prepares headings for linking. It strips out some bad combinations of special characters that could break links.
+ * @public
+ */
+export function stripHeadingForLink(heading: string): string;
+
+/**
+ * @public
+ */
+export interface SubpathResult {
+    /**
+     * @public
+     */
+    start: Loc;
+    /**
+     * @public
+     */
+    end: Loc | null;
+}
+
+/**
+ * @public
+ */
+export abstract class SuggestModal<T> extends Modal implements ISuggestOwner<T> {
+    /**
+     * @public
+     */
+    limit: number;
+    /**
+     * @public
+     */
+    emptyStateText: string;
+
+    /**
+     * @public
+     */
+    inputEl: HTMLInputElement;
+
+    /**
+     * @public
+     */
+    resultContainerEl: HTMLElement;
+    /**
+     * @public
+     */
+    constructor(app: App);
+    /**
+     * @public
+     */
+    setPlaceholder(placeholder: string): void;
+    /**
+     * @public
+     */
+    setInstructions(instructions: Instruction[]): void;
+
+    /**
+     * @public
+     */
+    onNoSuggestion(): void;
+    /**
+     * @public
+     */
+    selectSuggestion(value: T, evt: MouseEvent | KeyboardEvent): void;
+    /**
+     * @public
+     */
+    abstract getSuggestions(query: string): T[] | Promise<T[]>;
+    /**
+     * @public
+     */
+    abstract renderSuggestion(value: T, el: HTMLElement): any;
+    /**
+     * @public
+     */
+    abstract onChooseSuggestion(item: T, evt: MouseEvent | KeyboardEvent): any;
+}
+
+/**
+ * This can be either a `TFile` or a `TFolder`.
+ * @public
+ */
+export abstract class TAbstractFile {
+    /**
+     * @public
+     */
+    vault: Vault;
+    /**
+     * @public
+     */
+    path: string;
+    /**
+     * @public
+     */
+    name: string;
+    /**
+     * @public
+     */
+    parent: TFolder | null;
+
+}
+
+/**
+ * @public
+ */
+export interface TagCache extends CacheItem {
+    /**
+     * @public
+     */
+    tag: string;
+}
+
+/**
+ * @public
+ */
+export class Tasks {
+
+    /**
+     * @public
+     */
+    add(callback: () => Promise<any>): void;
+    /**
+     * @public
+     */
+    addPromise(promise: Promise<any>): void;
+    /**
+     * @public
+     */
+    isEmpty(): boolean;
+    /**
+     * @public
+     */
+    promise(): Promise<any>;
+}
+
+/**
+ * @public
+ */
+export class TextAreaComponent extends AbstractTextComponent<HTMLTextAreaElement> {
+    /**
+     * @public
+     */
+    constructor(containerEl: HTMLElement);
+}
+
+/**
+ * @public
+ */
+export class TextComponent extends AbstractTextComponent<HTMLInputElement> {
+    /**
+     * @public
+     */
+    constructor(containerEl: HTMLElement);
+}
+
+/**
+ * This class implements a plaintext-based editable file view, which can be loaded and saved given an editor.
+ *
+ * Note that by default, this view only saves when it's closing. To implement auto-save, your editor should
+ * call `this.requestSave()` when the content is changed.
+ * @public
+ */
+export abstract class TextFileView extends EditableFileView {
+
+    /**
+     * In memory data
+     * @public
+     */
+    data: string;
+    /**
+     * Debounced save in 2 seconds from now
+     * @public
+     */
+    requestSave: () => void;
+
+    /**
+     * @public
+     */
+    constructor(leaf: WorkspaceLeaf);
+
+    /**
+     * @public
+     */
+    onUnloadFile(file: TFile): Promise<void>;
+    /**
+     * @public
+     */
+    onLoadFile(file: TFile): Promise<void>;
+    /**
+     * @public
+     */
+    save(clear?: boolean): Promise<void>;
+
+    /**
+     * Gets the data from the editor. This will be called to save the editor contents to the file.
+     * @public
+     */
+    abstract getViewData(): string;
+    /**
+     * Set the data to the editor. This is used to load the file contents.
+     *
+     * If clear is set, then it means we're opening a completely different file.
+     * In that case, you should call clear(), or implement a slightly more efficient
+     * clearing mechanism given the new data to be set.
+     * @public
+     */
+    abstract setViewData(data: string, clear: boolean): void;
+    /**
+     * Clear the editor. This is usually called when we're about to open a completely
+     * different file, so it's best to clear any editor states like undo-redo history,
+     * and any caches/indexes associated with the previous file contents.
+     * @public
+     */
+    abstract clear(): void;
+}
+
+/**
+ * @public
+ */
+export class TFile extends TAbstractFile {
+    /**
+     * @public
+     */
+    stat: FileStats;
+    /**
+     * @public
+     */
+    basename: string;
+    /**
+     * @public
+     */
+    extension: string;
+
+}
+
+/**
+ * @public
+ */
+export class TFolder extends TAbstractFile {
+    /**
+     * @public
+     */
+    children: TAbstractFile[];
+
+    /**
+     * @public
+     */
+    isRoot(): boolean;
+
+}
+
+/**
+ * @public
+ */
+export class ToggleComponent extends ValueComponent<boolean> {
+    /**
+     * @public
+     */
+    toggleEl: HTMLElement;
+
+    /**
+     * @public
+     */
+    constructor(containerEl: HTMLElement);
+    /**
+     * @public
+     */
+    setDisabled(disabled: boolean): this;
+    /**
+     * @public
+     */
+    getValue(): boolean;
+    /**
+     * @public
+     */
+    setValue(on: boolean): this;
+
+    /**
+     * @public
+     */
+    setTooltip(tooltip: string, options?: TooltipOptions): this;
+    /**
+     * @public
+     */
+    onClick(): void;
+    /**
+     * @public
+     */
+    onChange(callback: (value: boolean) => any): this;
+}
+
+/** @public */
+export interface TooltipOptions {
+    /** @public */
+    placement?: TooltipPlacement;
+
+}
+
+/** @public */
+export type TooltipPlacement = 'bottom' | 'right' | 'left' | 'top';
+
+/** @public */
+export type UserEvent = MouseEvent | KeyboardEvent | TouchEvent | PointerEvent;
+
+/**
+ * @public
+ */
+export abstract class ValueComponent<T> extends BaseComponent {
+    /**
+     * @public
+     */
+    registerOptionListener(listeners: Record<string, (value?: T) => T>, key: string): this;
+    /**
+     * @public
+     */
+    abstract getValue(): T;
+    /**
+     * @public
+     */
+    abstract setValue(value: T): this;
+}
+
+/**
+ * @public
+ */
+export class Vault extends Events {
+    /**
+     * @public
+     */
+    adapter: DataAdapter;
+
+    /**
+     * Gets the path to the config folder.
+     * This value is typically `.obsidian` but it could be different.
+     * @public
+     */
+    configDir: string;
+
+    /**
+     * Gets the name of the vault
+     * @public
+     */
+    getName(): string;
+
+    /**
+     * @public
+     */
+    getAbstractFileByPath(path: string): TAbstractFile | null;
+
+    /**
+     * @public
+     */
+    getRoot(): TFolder;
+
+    /**
+     * @public
+     */
+    create(path: string, data: string, options?: DataWriteOptions): Promise<TFile>;
+    /**
+     * @public
+     */
+    createBinary(path: string, data: ArrayBuffer, options?: DataWriteOptions): Promise<TFile>;
+    /**
+     * @public
+     */
+    createFolder(path: string): Promise<void>;
+    /**
+     * @public
+     */
+    read(file: TFile): Promise<string>;
+    /**
+     * @public
+     */
+    cachedRead(file: TFile): Promise<string>;
+    /**
+     * @public
+     */
+    readBinary(file: TFile): Promise<ArrayBuffer>;
+
+    /**
+     * @public
+     */
+    getResourcePath(file: TFile): string;
+    /**
+     * @param file - The file or folder to be deleted
+     * @param force  - Should attempt to delete folder even if it has hidden children
+     * @public
+     */
+    delete(file: TAbstractFile, force?: boolean): Promise<void>;
+    /**
+     * Tries to move to system trash. If that isn't successful/allowed, use local trash
+     * @param file - The file or folder to be deleted
+     * @param system - Should move to system trash
+     * @public
+     */
+    trash(file: TAbstractFile, system: boolean): Promise<void>;
+    /**
+     * @public
+     */
+    rename(file: TAbstractFile, newPath: string): Promise<void>;
+    /**
+     * @public
+     */
+    modify(file: TFile, data: string, options?: DataWriteOptions): Promise<void>;
+    /**
+     * @public
+     */
+    modifyBinary(file: TFile, data: ArrayBuffer, options?: DataWriteOptions): Promise<void>;
+    /**
+     * @public
+     */
+    append(file: TFile, data: string, options?: DataWriteOptions): Promise<void>;
+    /**
+     * Atomically read, modify, and save the contents of a note.
+     * @param file - the file to be read and modified.
+     * @param fn - a callback function which returns the new content of the note synchronously.
+     * @param options - write options.
+     * @returns string - the text value of the note that was written.
+     * @public
+     */
+    process(file: TFile, fn: (data: string) => string, options?: DataWriteOptions): Promise<string>;
+    /**
+     * @public
+     */
+    copy(file: TFile, newPath: string): Promise<TFile>;
+    /**
+     * @public
+     */
+    getAllLoadedFiles(): TAbstractFile[];
+
+    /**
+     * @public
+     */
+    static recurseChildren(root: TFolder, cb: (file: TAbstractFile) => any): void;
+    /**
+     * @public
+     */
+    getMarkdownFiles(): TFile[];
+    /**
+     * @public
+     */
+    getFiles(): TFile[];
+
+    /**
+     * @public
+     */
+    on(name: 'create', callback: (file: TAbstractFile) => any, ctx?: any): EventRef;
+    /**
+     * @public
+     */
+    on(name: 'modify', callback: (file: TAbstractFile) => any, ctx?: any): EventRef;
+    /**
+     * @public
+     */
+    on(name: 'delete', callback: (file: TAbstractFile) => any, ctx?: any): EventRef;
+    /**
+     * @public
+     */
+    on(name: 'rename', callback: (file: TAbstractFile, oldPath: string) => any, ctx?: any): EventRef;
+
+    /**
+     * @public
+     */
+    on(name: 'closed', callback: () => any, ctx?: any): EventRef;
+
+}
+
+/**
+ * @public
+ */
+export abstract class View extends Component {
+    /**
+     * @public
+     */
+    app: App;
+    /**
+     * @public
+     */
+    icon: IconName;
+    /**
+     * Whether or not the view is intended for navigation.
+     * If your view is a static view that is not intended to be navigated away, set this to false.
+     * (For example: File explorer, calendar, etc.)
+     * If your view opens a file or can be otherwise navigated, set this to true.
+     * (For example: Markdown editor view, Kanban view, PDF view, etc.)
+     *
+     * @public
+     */
+    navigation: boolean;
+    /**
+     * @public
+     */
+    leaf: WorkspaceLeaf;
+    /**
+     * @public
+     */
+    containerEl: HTMLElement;
+
+    /**
+     * @public
+     */
+    constructor(leaf: WorkspaceLeaf);
+
+    /**
+     * @public
+     */
+    protected onOpen(): Promise<void>;
+    /**
+     * @public
+     */
+    protected onClose(): Promise<void>;
+    /**
+     * @public
+     */
+    abstract getViewType(): string;
+    /**
+     * @public
+     */
+    getState(): any;
+    /**
+     * @public
+     */
+    setState(state: any, result: ViewStateResult): Promise<void>;
+    /**
+     * @public
+     */
+    getEphemeralState(): any;
+    /**
+     * @public
+     */
+    setEphemeralState(state: any): void;
+    /**
+     * @public
+     */
+    getIcon(): IconName;
+    /**
+     * Called when the size of this view is changed.
+     * @public
+     */
+    onResize(): void;
+    /**
+     * @public
+     */
+    abstract getDisplayText(): string;
+    /**
+     * Populates the pane menu.
+     *
+     * (Replaces the previously removed `onHeaderMenu` and `onMoreOptionsMenu`)
+     * @public
+     */
+    onPaneMenu(menu: Menu, source: 'more-options' | 'tab-header' | string): void;
+
+}
+
+/**
+ * @public
+ */
+export type ViewCreator = (leaf: WorkspaceLeaf) => View;
+
+/**
+ * @public
+ */
+export interface ViewState {
+
+    /**
+     * @public
+     */
+    type: string;
+    /**
+     * @public
+     */
+    state?: any;
+    /**
+     * @public
+     */
+    active?: boolean;
+    /**
+     * @public
+     */
+    pinned?: boolean;
+    /**
+     * @public
+     */
+    group?: WorkspaceLeaf;
+}
+
+/**
+ * @public
+ */
+export interface ViewStateResult {
+
+}
+
+/**
+ * @public
+ */
+export class Workspace extends Events {
+
+    /**
+     * @public
+     */
+    leftSplit: WorkspaceSidedock | WorkspaceMobileDrawer;
+    /**
+     * @public
+     */
+    rightSplit: WorkspaceSidedock | WorkspaceMobileDrawer;
+    /**
+     * @public
+     */
+    leftRibbon: WorkspaceRibbon;
+    /**
+     * @public
+     */
+    rightRibbon: WorkspaceRibbon;
+    /**
+     * @public
+     */
+    rootSplit: WorkspaceRoot;
+
+    /**
+     * Indicates the currently focused leaf, if one exists.
+     *
+     * Please avoid using `activeLeaf` directly, especially without checking whether
+     * `activeLeaf` is null.
+     *
+     * The recommended alternatives are:
+     * - If you need information about the current view, use {@link getActiveViewOfType}.
+     * - If you need to open a new file or navigate a view, use {@link getLeaf}.
+     *
+     * @public
+     * @deprecated - The use of this field is discouraged.
+     */
+    activeLeaf: WorkspaceLeaf | null;
+
+    /**
+     * @public
+     */
+    containerEl: HTMLElement;
+    /**
+     * @public
+     */
+    layoutReady: boolean;
+    /**
+     * @public
+     */
+    requestSaveLayout: Debouncer<[], Promise<void>>;
+
+    /**
+     * A component managing the current editor. This can be null
+     * if the active view has no editor.
+     * @public
+     */
+    activeEditor: MarkdownFileInfo | null;
+
+    /**
+     * Runs the callback function right away if layout is already ready,
+     * or push it to a queue to be called later when layout is ready.
+     * @public
+     * */
+    onLayoutReady(callback: () => any): void;
+    /**
+     * @public
+     */
+    changeLayout(workspace: any): Promise<void>;
+
+    /**
+     * @public
+     */
+    getLayout(): any;
+
+    /**
+     * @public
+     */
+    createLeafInParent(parent: WorkspaceSplit, index: number): WorkspaceLeaf;
+
+    /**
+     * @public
+     */
+    createLeafBySplit(leaf: WorkspaceLeaf, direction?: SplitDirection, before?: boolean): WorkspaceLeaf;
+    /**
+     * @public
+     * @deprecated - You should use {@link getLeaf|getLeaf(true)} instead which does the same thing.
+     */
+    splitActiveLeaf(direction?: SplitDirection): WorkspaceLeaf;
+
+    /**
+     * @public
+     * @deprecated
+     */
+    duplicateLeaf(leaf: WorkspaceLeaf, direction?: SplitDirection): Promise<WorkspaceLeaf>;
+    /**
+     * @public
+     */
+    duplicateLeaf(leaf: WorkspaceLeaf, leafType: PaneType | boolean, direction?: SplitDirection): Promise<WorkspaceLeaf>;
+    /**
+     * @public
+     * @deprecated - You should use {@link getLeaf|getLeaf(false)} instead which does the same thing.
+     */
+    getUnpinnedLeaf(type?: string): WorkspaceLeaf;
+    /**
+     * Creates a new leaf in a leaf adjacent to the currently active leaf.
+     * If direction is `'vertical'`, the leaf will appear to the right.
+     * If direction is `'horizontal'`, the leaf will appear below the current leaf.
+     *
+     * @public
+     */
+    getLeaf(newLeaf?: 'split', direction?: SplitDirection): WorkspaceLeaf;
+    /**
+     * If newLeaf is false (or not set) then an existing leaf which can be navigated
+     * is returned, or a new leaf will be created if there was no leaf available.
+     *
+     * If newLeaf is `'tab'` or `true` then a new leaf will be created in the preferred
+     * location within the root split and returned.
+     *
+     * If newLeaf is `'split'` then a new leaf will be created adjacent to the currently active leaf.
+     *
+     * If newLeaf is `'window'` then a popout window will be created with a new leaf inside.
+     *
+     * @public
+     */
+    getLeaf(newLeaf?: PaneType | boolean): WorkspaceLeaf;
+
+    /**
+     * Migrates this leaf to a new popout window.
+     * Only works on the desktop app.
+     * @public
+     */
+    moveLeafToPopout(leaf: WorkspaceLeaf, data?: WorkspaceWindowInitData): WorkspaceWindow;
+
+    /**
+     * Open a new popout window with a single new leaf and return that leaf.
+     * Only works on the desktop app.
+     * @public
+     */
+    openPopoutLeaf(data?: WorkspaceWindowInitData): WorkspaceLeaf;
+    /**
+     * @public
+     */
+    openLinkText(linktext: string, sourcePath: string, newLeaf?: PaneType | boolean, openViewState?: OpenViewState): Promise<void>;
+    /**
+     * Sets the active leaf
+     * @param leaf - The new active leaf
+     * @param params
+     * @public
+     */
+    setActiveLeaf(leaf: WorkspaceLeaf, params?: {
+        /** @public */
+        focus?: boolean;
+    }): void;
+    /**
+     * @deprecated - function signature changed. Use other form instead
+     * @public
+     */
+    setActiveLeaf(leaf: WorkspaceLeaf, pushHistory: boolean, focus: boolean): void;
+
+    /**
+     * @public
+     */
+    getLeafById(id: string): WorkspaceLeaf;
+    /**
+     * @public
+     */
+    getGroupLeaves(group: string): WorkspaceLeaf[];
+
+    /**
+     * @public
+     */
+    getMostRecentLeaf(root?: WorkspaceParent): WorkspaceLeaf | null;
+    /**
+     * @public
+     */
+    getLeftLeaf(split: boolean): WorkspaceLeaf;
+    /**
+     * @public
+     */
+    getRightLeaf(split: boolean): WorkspaceLeaf;
+
+    /**
+     * @public
+     */
+    getActiveViewOfType<T extends View>(type: Constructor<T>): T | null;
+
+    /**
+     * Returns the file for the current view if it's a FileView.
+     *
+     * Otherwise, it will recent the most recently active file.
+     *
+     * @public
+     */
+    getActiveFile(): TFile | null;
+
+    /**
+     * Iterate through all leaves in the main area of the workspace.
+     * @public
+     */
+    iterateRootLeaves(callback: (leaf: WorkspaceLeaf) => any): void;
+    /**
+     * Iterate through all leaves, including main area leaves, floating leaves, and sidebar leaves.
+     * @public
+     */
+    iterateAllLeaves(callback: (leaf: WorkspaceLeaf) => any): void;
+    /**
+     * @public
+     */
+    getLeavesOfType(viewType: string): WorkspaceLeaf[];
+    /**
+     * @public
+     */
+    detachLeavesOfType(viewType: string): void;
+
+    /**
+     * @public
+     */
+    revealLeaf(leaf: WorkspaceLeaf): void;
+    /**
+     * @public
+     */
+    getLastOpenFiles(): string[];
+
+    /**
+     * Calling this function will update/reconfigure the options of all markdown panes.
+     * It is fairly expensive, so it should not be called frequently.
+     * @public
+     */
+    updateOptions(): void;
+
+    /**
+     * @public
+     */
+    iterateCodeMirrors(callback: (cm: CodeMirror.Editor) => any): void;
+
+    /**
+     * @public
+     */
+    on(name: 'quick-preview', callback: (file: TFile, data: string) => any, ctx?: any): EventRef;
+    /**
+     * @public
+     */
+    on(name: 'resize', callback: () => any, ctx?: any): EventRef;
+    /**
+     * @public
+     */
+    on(name: 'active-leaf-change', callback: (leaf: WorkspaceLeaf | null) => any, ctx?: any): EventRef;
+    /**
+     * @public
+     */
+    on(name: 'file-open', callback: (file: TFile | null) => any, ctx?: any): EventRef;
+
+    /**
+     * @public
+     */
+    on(name: 'layout-change', callback: () => any, ctx?: any): EventRef;
+    /**
+     * @public
+     */
+    on(name: 'window-open', callback: (win: WorkspaceWindow, window: Window) => any, ctx?: any): EventRef;
+    /**
+     * @public
+     */
+    on(name: 'window-close', callback: (win: WorkspaceWindow, window: Window) => any, ctx?: any): EventRef;
+    /**
+     * Triggered when the CSS of the app has changed.
+     * @public
+     */
+    on(name: 'css-change', callback: () => any, ctx?: any): EventRef;
+    /**
+     * Triggered when the user opens the context menu on a file.
+     * @public
+     */
+    on(name: 'file-menu', callback: (menu: Menu, file: TAbstractFile, source: string, leaf?: WorkspaceLeaf) => any, ctx?: any): EventRef;
+
+    /**
+     * Triggered when the user opens the context menu on an editor.
+     * @public
+     */
+    on(name: 'editor-menu', callback: (menu: Menu, editor: Editor, info: MarkdownView | MarkdownFileInfo) => any, ctx?: any): EventRef;
+    /**
+     * Triggered when changes to an editor has been applied, either programmatically or from a user event.
+     * @public
+     */
+    on(name: 'editor-change', callback: (editor: Editor, info: MarkdownView | MarkdownFileInfo) => any, ctx?: any): EventRef;
+    /**
+     * Triggered when the editor receives a paste event.
+     * Check for `evt.defaultPrevented` before attempting to handle this event, and return if it has been already handled.
+     * Use `evt.preventDefault()` to indicate that you've handled the event.
+     * @public
+     */
+    on(name: 'editor-paste', callback: (evt: ClipboardEvent, editor: Editor, info: MarkdownView | MarkdownFileInfo) => any, ctx?: any): EventRef;
+    /**
+     * Triggered when the editor receives a drop event.
+     * Check for `evt.defaultPrevented` before attempting to handle this event, and return if it has been already handled.
+     * Use `evt.preventDefault()` to indicate that you've handled the event.
+     * @public
+     */
+    on(name: 'editor-drop', callback: (evt: DragEvent, editor: Editor, info: MarkdownView | MarkdownFileInfo) => any, ctx?: any): EventRef;
+
+    /**
+     * @public
+     */
+    on(name: 'codemirror', callback: (cm: CodeMirror.Editor) => any, ctx?: any): EventRef;
+
+    /**
+     * Triggered when the app is about to quit. Not guaranteed to actually run.
+     * Perform some best effort cleanup here.
+     * @public
+     */
+    on(name: 'quit', callback: (tasks: Tasks) => any, ctx?: any): EventRef;
+
+}
+
+/**
+ * @public
+ */
+export abstract class WorkspaceContainer extends WorkspaceSplit {
+
+    /** @public */
+    abstract win: Window;
+    /** @public */
+    abstract doc: Document;
+
+}
+
+/**
+ * @public
+ */
+export class WorkspaceFloating extends WorkspaceParent {
+
+}
+
+/**
+ * @public
+ */
+export abstract class WorkspaceItem extends Events {
+
+    /**
+     * @public
+     */
+    getRoot(): WorkspaceItem;
+    /**
+     * Get the root container parent item, which can be one of:
+     * - {@link WorkspaceRoot}
+     * - {@link WorkspaceWindow}
+     * @public
+     */
+    getContainer(): WorkspaceContainer;
+
+}
+
+/**
+ * @public
+ */
+export class WorkspaceLeaf extends WorkspaceItem {
+
+    /**
+     * @public
+     */
+    view: View;
+
+    /**
+     * By default, `openFile` will also make the leaf active.
+     * Pass in `{ active: false }` to override.
+     *
+     * @public
+     */
+    openFile(file: TFile, openState?: OpenViewState): Promise<void>;
+
+    /**
+     * @public
+     */
+    open(view: View): Promise<View>;
+
+    /**
+     * @public
+     */
+    getViewState(): ViewState;
+    /**
+     * @public
+     */
+    setViewState(viewState: ViewState, eState?: any): Promise<void>;
+
+    /**
+     * @public
+     */
+    getEphemeralState(): any;
+    /**
+     * @public
+     */
+    setEphemeralState(state: any): void;
+    /**
+     * @public
+     */
+    togglePinned(): void;
+    /**
+     * @public
+     */
+    setPinned(pinned: boolean): void;
+    /**
+     * @public
+     */
+    setGroupMember(other: WorkspaceLeaf): void;
+    /**
+     * @public
+     */
+    setGroup(group: string): void;
+    /**
+     * @public
+     */
+    detach(): void;
+
+    /**
+     * @public
+     */
+    getIcon(): IconName;
+    /**
+     * @public
+     */
+    getDisplayText(): string;
+
+    /**
+     * @public
+     */
+    onResize(): void;
+
+    /**
+     * @public
+     */
+    on(name: 'pinned-change', callback: (pinned: boolean) => any, ctx?: any): EventRef;
+    /**
+     * @public
+     */
+    on(name: 'group-change', callback: (group: string) => any, ctx?: any): EventRef;
+
+}
+
+/**
+ * @public
+ */
+export class WorkspaceMobileDrawer extends WorkspaceParent {
+
+    /** @public */
+    collapsed: boolean;
+
+    /** @public */
+    expand(): void;
+
+    /** @public */
+    collapse(): void;
+
+    /** @public */
+    toggle(): void;
+
+}
+
+/**
+ * @public
+ */
+export abstract class WorkspaceParent extends WorkspaceItem {
+
+}
+
+/**
+ * @public
+ */
+export class WorkspaceRibbon {
+
+}
+
+/**
+ * @public
+ */
+export class WorkspaceRoot extends WorkspaceContainer {
+    /** @public */
+    win: Window;
+    /** @public */
+    doc: Document;
+}
+
+/**
+ * @public
+ */
+export class WorkspaceSidedock extends WorkspaceSplit {
+
+    /** @public */
+    collapsed: boolean;
+
+    /** @public */
+    toggle(): void;
+    /** @public */
+    collapse(): void;
+    /** @public */
+    expand(): void;
+
+}
+
+/**
+ * @public
+ */
+export class WorkspaceSplit extends WorkspaceParent {
+
+}
+
+/**
+ * @public
+ */
+export class WorkspaceTabs extends WorkspaceParent {
+
+}
+
+/**
+ * @public
+ */
+export class WorkspaceWindow extends WorkspaceContainer {
+
+    /** @public */
+    win: Window;
+    /** @public */
+    doc: Document;
+
+}
+
+/**
+ * @public
+ */
+export interface WorkspaceWindowInitData {
+
+    /**
+     * The suggested size
+     * @public
+     */
+    size?: {
+        /** @public */
+        width: number;
+        /** @public */
+        height: number;
+    };
+}
+
+export { }
+
+/** @public */
+type IconName = string;